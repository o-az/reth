--- conflicted
+++ resolved
@@ -29,11 +29,7 @@
 };
 use revm_primitives::{keccak256, EvmState, B256};
 use std::{
-<<<<<<< HEAD
     collections::{hash_map::Entry, BTreeMap, VecDeque},
-=======
-    collections::{btree_map::Entry, BTreeMap, VecDeque},
->>>>>>> a1fc89a5
     sync::{
         mpsc::{self, channel, Receiver, Sender},
         Arc,
@@ -471,12 +467,7 @@
             let elapsed = start.elapsed();
             trace!(
                 target: "engine::root",
-<<<<<<< HEAD
-                proof_sequence_number,
                 ?elapsed,
-=======
-                elapsed = ?start.elapsed(),
->>>>>>> a1fc89a5
                 "Multiproof calculated",
             );
 
@@ -762,7 +753,7 @@
                         let mut with_account_slots = 0;
                         let mut only_storage_accounts = 0;
                         let mut only_storage_slots = 0;
-                        for slots in proof_calculated.update.targets.values() {
+                        for slots in proof_calculated.targets.values() {
                             if slots.is_with_account_proof() {
                                 with_account_accounts += 1;
                                 with_account_slots += slots.len();
@@ -781,14 +772,10 @@
 
                         debug!(
                             target: "engine::root",
-<<<<<<< HEAD
-                            sequence = proof_calculated.sequence_number,
                             ?with_account_accounts,
                             ?with_account_slots,
                             ?only_storage_accounts,
                             ?only_storage_slots,
-=======
->>>>>>> a1fc89a5
                             total_proofs = proofs_processed,
                             "Processing calculated proof"
                         );
@@ -847,8 +834,8 @@
                             "All proofs processed, ending calculation"
                         );
 
-                        self.metrics.state_updates_received_histogram.record(updates_received);
-                        self.metrics.proofs_processed_histogram.record(proofs_processed);
+                        self.metrics.state_updates_received_histogram.record(updates_received as f64);
+                        self.metrics.proofs_processed_histogram.record(proofs_processed as f64);
                         self.metrics.state_root_iterations_histogram.record(iterations as f64);
 
                         return Ok(StateRootComputeOutcome {
@@ -889,12 +876,8 @@
 /// Returns final state root, trie updates and the number of update iterations.
 fn run_sparse_trie<Factory>(
     config: StateRootConfig<Factory>,
-<<<<<<< HEAD
     metrics: StateRootTaskMetrics,
-    update_rx: mpsc::Receiver<SparseTrieUpdate>,
-=======
     message_rx: mpsc::Receiver<SparseTrieMessage>,
->>>>>>> a1fc89a5
 ) -> Result<(B256, TrieUpdates, u64), ParallelStateRootError>
 where
     Factory: DatabaseProviderFactory<Provider: BlockReader> + StateCommitmentProvider,
@@ -966,9 +949,7 @@
         let elapsed = update_sparse_trie(&mut trie, update).map_err(|e| {
             ParallelStateRootError::Other(format!("could not calculate state root: {e:?}"))
         })?;
-<<<<<<< HEAD
         metrics.sparse_trie_update_duration_histogram.record(elapsed);
-=======
 
         if let Some((revealed_state_update_sequence_numbers, state_root_message_sender)) =
             reveal_proof_data
@@ -982,7 +963,6 @@
                 .send(StateRootMessage::ProofsRevealed { revealed_state_update_sequence_numbers });
         }
 
->>>>>>> a1fc89a5
         trace!(target: "engine::root", ?elapsed, num_iterations, "Root calculation completed");
     }
 
