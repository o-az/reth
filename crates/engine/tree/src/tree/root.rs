//! State root task related functionality.

use alloy_primitives::map::{DefaultHashBuilder, HashMap, HashSet};
use alloy_rlp::{BufMut, Encodable};
use rayon::iter::{IntoParallelIterator, ParallelIterator};
use reth_errors::ProviderResult;
use reth_execution_errors::TrieWitnessError;
use reth_provider::{
    providers::ConsistentDbView, BlockReader, DBProvider, DatabaseProviderFactory,
};
use reth_trie::{
    hashed_cursor::HashedPostStateCursorFactory,
    proof::Proof,
    trie_cursor::InMemoryTrieCursorFactory,
    updates::{TrieUpdates, TrieUpdatesSorted},
    witness::{next_root_from_proofs, target_nodes},
    HashedPostState, HashedPostStateSorted, HashedStorage, MultiProof, Nibbles, TrieAccount,
    TrieInput, EMPTY_ROOT_HASH,
};
use reth_trie_db::{DatabaseHashedCursorFactory, DatabaseTrieCursorFactory};
use reth_trie_parallel::{proof::ParallelProof, root::ParallelStateRootError};
<<<<<<< HEAD
use reth_trie_sparse::{SparseStateTrie, SparseStateTrieResult};
=======
>>>>>>> 52e13662
use revm_primitives::{keccak256, EvmState, B256};
use std::{
    collections::{BTreeMap, VecDeque},
    sync::{
        mpsc::{self, Receiver, RecvError},
        Arc,
    },
    time::{Duration, Instant},
};
use tracing::debug;

/// Result of the state root calculation
pub(crate) type StateRootResult = Result<(B256, TrieUpdates), ParallelStateRootError>;

/// Handle to a spawned state root task.
#[derive(Debug)]
#[allow(dead_code)]
pub(crate) struct StateRootHandle {
    /// Channel for receiving the final result.
    rx: mpsc::Receiver<StateRootResult>,
}

#[allow(dead_code)]
impl StateRootHandle {
    /// Creates a new handle from a receiver.
    pub(crate) const fn new(rx: mpsc::Receiver<StateRootResult>) -> Self {
        Self { rx }
    }

    /// Waits for the state root calculation to complete.
    pub(crate) fn wait_for_result(self) -> StateRootResult {
        self.rx.recv().expect("state root task was dropped without sending result")
    }
}

/// Common configuration for state root tasks
#[derive(Debug)]
pub(crate) struct StateRootConfig<Factory> {
    /// View over the state in the database.
    pub consistent_view: ConsistentDbView<Factory>,
    /// Latest trie input.
    pub input: Arc<TrieInput>,
}

/// Wrapper for std channel receiver to maintain compatibility with `UnboundedReceiverStream`
#[allow(dead_code)]
pub(crate) struct StdReceiverStream {
    rx: Receiver<EvmState>,
}

#[allow(dead_code)]
impl StdReceiverStream {
    pub(crate) const fn new(rx: Receiver<EvmState>) -> Self {
        Self { rx }
    }

    pub(crate) fn recv(&self) -> Result<EvmState, RecvError> {
        self.rx.recv()
    }
}

<<<<<<< HEAD
type PendingProofs = VecDeque<
    Receiver<(
        HashMap<B256, HashSet<B256>>,
        HashedPostState,
        Result<MultiProof, ParallelStateRootError>,
    )>,
>;

=======
>>>>>>> 52e13662
type StateRootProofResult = (B256, MultiProof, TrieUpdates, Duration);
type StateRootProofReceiver = mpsc::Receiver<ProviderResult<StateRootProofResult>>;

enum StateRootTaskState {
    Idle(MultiProof, B256),
    Pending(MultiProof, StateRootProofReceiver),
}

impl StateRootTaskState {
    fn add_proofs(&mut self, proofs: MultiProof) {
        match self {
            Self::Idle(multiproof, _) | Self::Pending(multiproof, _) => {
                multiproof.extend(proofs);
            }
        }
    }
}

<<<<<<< HEAD
type SparseStateRootProofResult = (Box<SparseStateTrie>, Duration);
type SparseStateRootProofReceiver =
    mpsc::Receiver<SparseStateTrieResult<SparseStateRootProofResult>>;

enum SparseStateRootTaskState {
    Idle {
        trie: Box<SparseStateTrie>,
        targets: HashMap<B256, HashSet<B256>>,
        multiproof: MultiProof,
    },
    Pending {
        targets: HashMap<B256, HashSet<B256>>,
        multiproof: MultiProof,
        rx: SparseStateRootProofReceiver,
    },
}

impl SparseStateRootTaskState {
    fn add_proofs(&mut self, targets: HashMap<B256, HashSet<B256>>, multiproof: MultiProof) {
        match self {
            Self::Idle { targets: self_targets, multiproof: self_multiproof, .. } |
            Self::Pending { targets: self_targets, multiproof: self_multiproof, .. } => {
                for (address, slots) in targets {
                    self_targets.entry(address).or_default().extend(slots);
                }
                self_multiproof.extend(multiproof);
            }
        }
    }
}

=======
>>>>>>> 52e13662
/// Standalone task that receives a transaction state stream and updates relevant
/// data structures to calculate state root.
///
/// It is responsible of  initializing a blinded sparse trie and subscribe to
/// transaction state stream. As it receives transaction execution results, it
/// fetches the proofs for relevant accounts from the database and reveal them
/// to the tree.
/// Then it updates relevant leaves according to the result of the transaction.
#[allow(dead_code)]
pub(crate) struct StateRootTask<Factory> {
    /// Incoming state updates.
    state_stream: StdReceiverStream,
    /// Task configuration.
    config: StateRootConfig<Factory>,
    /// Current state.
    state: HashedPostState,
<<<<<<< HEAD
    updated_state: HashedPostState,
    /// Channels to retrieve proof calculation results from.
    pending_proofs: PendingProofs,
    pending_calculation: bool,
    pending_sparse_calculation: bool,
=======
    /// Channels to retrieve proof calculation results from.
    pending_proofs: VecDeque<Receiver<Result<MultiProof, ParallelStateRootError>>>,
    /// Prevents triggering state root calculation and returning the final result
    /// without all the ongoing proof calculations received.
    pending_calculation: bool,
>>>>>>> 52e13662
}

#[allow(dead_code)]
impl<Factory> StateRootTask<Factory>
where
    Factory: DatabaseProviderFactory<Provider: BlockReader> + Clone + Send + Sync + 'static,
{
    /// Creates a new `StateRootTask`.
    pub(crate) fn new(config: StateRootConfig<Factory>, state_stream: StdReceiverStream) -> Self {
        Self {
            config,
            state_stream,
            state: Default::default(),
<<<<<<< HEAD
            updated_state: Default::default(),
            pending_proofs: Default::default(),
            pending_calculation: false,
            pending_sparse_calculation: false,
=======
            pending_proofs: Default::default(),
            pending_calculation: false,
>>>>>>> 52e13662
        }
    }

    /// Spawns the state root task and returns a handle to await its result.
    pub(crate) fn spawn(self) -> StateRootHandle {
        let (tx, rx) = mpsc::sync_channel(1);
        std::thread::Builder::new()
            .name("State Root Task".to_string())
            .spawn(move || {
                debug!(target: "engine::tree", "Starting state root task");
                let result = self.run();
                let _ = tx.send(result);
            })
            .expect("failed to spawn state root thread");

        StateRootHandle::new(rx)
    }

    /// Handles state updates.
    fn on_state_update(
        view: ConsistentDbView<Factory>,
        input: Arc<TrieInput>,
        update: EvmState,
<<<<<<< HEAD
        state: &HashedPostState,
        pending_proofs: &mut PendingProofs,
=======
        state: &mut HashedPostState,
        pending_proofs: &mut VecDeque<Receiver<Result<MultiProof, ParallelStateRootError>>>,
>>>>>>> 52e13662
    ) {
        let mut hashed_state_update = HashedPostState::default();
        for (address, account) in update {
            if account.is_touched() {
                let hashed_address = keccak256(address);

                let destroyed = account.is_selfdestructed();
                hashed_state_update.accounts.insert(
                    hashed_address,
                    if destroyed || account.is_empty() { None } else { Some(account.info.into()) },
                );

                if destroyed || !account.storage.is_empty() {
                    let storage = account.storage.into_iter().filter_map(|(slot, value)| {
                        (!destroyed && value.is_changed())
                            .then(|| (keccak256(B256::from(slot)), value.present_value))
                    });
                    hashed_state_update
                        .storages
                        .insert(hashed_address, HashedStorage::from_iter(destroyed, storage));
                }
            }
        }

        // Dispatch proof gathering for this state update
        let targets = hashed_state_update
            .accounts
            .keys()
            .filter(|hashed_address| {
                !state.accounts.contains_key(*hashed_address) &&
                    !state.storages.contains_key(*hashed_address)
            })
            .map(|hashed_address| (*hashed_address, HashSet::default()))
            .chain(hashed_state_update.storages.iter().map(|(hashed_address, storage)| {
                (*hashed_address, storage.storage.keys().copied().collect())
            }))
            .collect::<HashMap<_, _>>();

        let (tx, rx) = mpsc::sync_channel(1);
        rayon::spawn(move || {
<<<<<<< HEAD
            let result = ParallelProof::new(view, input).multiproof(targets.clone());
            let _ = tx.send((targets.clone(), hashed_state_update, result));
        });

        pending_proofs.push_back(rx);
=======
            let result = ParallelProof::new(view, input).multiproof(targets);
            let _ = tx.send(result);
        });

        pending_proofs.push_back(rx);

        state.extend(hashed_state_update);
>>>>>>> 52e13662
    }

    fn run(mut self) -> StateRootResult {
        let mut task_state = StateRootTaskState::Idle(MultiProof::default(), B256::default());
<<<<<<< HEAD
        let mut sparse_task_state = SparseStateRootTaskState::Idle {
            trie: Box::default(),
            targets: HashMap::default(),
            multiproof: MultiProof::default(),
        };
=======
>>>>>>> 52e13662
        let mut trie_updates = TrieUpdates::default();

        loop {
            // try to receive state updates without blocking
            match self.state_stream.rx.try_recv() {
                Ok(update) => {
                    debug!(target: "engine::root", len = update.len(), "Received new state update");
                    Self::on_state_update(
                        self.config.consistent_view.clone(),
                        self.config.input.clone(),
                        update,
<<<<<<< HEAD
                        &self.state,
=======
                        &mut self.state,
>>>>>>> 52e13662
                        &mut self.pending_proofs,
                    );
                    continue;
                }
                Err(mpsc::TryRecvError::Empty) => {
                    // no new state updates available, continue with other operations
                }
                Err(mpsc::TryRecvError::Disconnected) => {
                    // state stream closed, check if we can finish
<<<<<<< HEAD
                    if self.pending_proofs.is_empty() &&
                        !self.pending_calculation &&
                        !self.pending_sparse_calculation
                    {
                        if let (
                            StateRootTaskState::Idle(_multiproof, state_root),
                            SparseStateRootTaskState::Idle { .. },
                        ) = (&task_state, &sparse_task_state)
                        {
                            let sparse_state_root = match sparse_task_state {
                                SparseStateRootTaskState::Idle { mut trie, .. } => {
                                    trie.root().unwrap_or(EMPTY_ROOT_HASH)
                                }
                                _ => unreachable!(),
                            };
                            assert_eq!(*state_root, sparse_state_root);
=======
                    if self.pending_proofs.is_empty() && !self.pending_calculation {
                        if let StateRootTaskState::Idle(_multiproof, state_root) = &task_state {
>>>>>>> 52e13662
                            return Ok((*state_root, trie_updates));
                        }
                    }
                }
            }

            // check pending proofs
            while let Some(proof_rx) = self.pending_proofs.front() {
                match proof_rx.try_recv() {
<<<<<<< HEAD
                    Ok((targets, state, result)) => {
                        self.state.extend(state.clone());
                        self.updated_state.extend(state);

                        let multiproof = result?;
                        task_state.add_proofs(multiproof.clone());
                        sparse_task_state.add_proofs(targets, multiproof);
                        self.pending_proofs.pop_front();
                        self.pending_calculation = true;
                        self.pending_sparse_calculation = true;
=======
                    Ok(result) => {
                        let multiproof = result?;
                        task_state.add_proofs(multiproof);
                        self.pending_proofs.pop_front();
                        self.pending_calculation = true;
>>>>>>> 52e13662
                        continue;
                    }
                    Err(mpsc::TryRecvError::Empty) => {
                        // this proof is not ready yet
                        break;
                    }
                    Err(mpsc::TryRecvError::Disconnected) => {
                        // channel was closed without sending a result
                        return Err(ParallelStateRootError::Other(
                            "Proof calculation task terminated unexpectedly".into(),
                        ));
                    }
                }
            }

            // handle task state transitions
            match &mut task_state {
                StateRootTaskState::Pending(multiproof, rx) => {
                    match rx.try_recv() {
                        Ok(result) => match result {
                            Ok((state_root, mut new_multiproof, new_trie_updates, elapsed)) => {
                                debug!(target: "engine::root", %state_root, ?elapsed, "Computed intermediate root");
                                trie_updates.extend(new_trie_updates);
                                new_multiproof.extend(std::mem::take(multiproof));
                                task_state = StateRootTaskState::Idle(new_multiproof, state_root);
<<<<<<< HEAD
=======
                                continue;
>>>>>>> 52e13662
                            }
                            Err(e) => return Err(ParallelStateRootError::Provider(e)),
                        },
                        Err(mpsc::TryRecvError::Empty) => {
                            // root calculation not ready yet
                        }
                        Err(mpsc::TryRecvError::Disconnected) => {
                            return Err(ParallelStateRootError::Other(
                                "Root calculation task terminated unexpectedly".into(),
                            ));
                        }
                    }
                }
                StateRootTaskState::Idle(multiproof, _) => {
                    if self.pending_calculation {
                        debug!(target: "engine::root", accounts_len = self.state.accounts.len(), "Spawning state root calculation from proofs task");
                        let view = self.config.consistent_view.clone();
                        let input_nodes_sorted = self.config.input.nodes.clone().into_sorted();
                        let input_state_sorted = self.config.input.state.clone().into_sorted();
                        let multiproof = std::mem::take(multiproof);
                        let state = self.state.clone();
                        let (tx, rx) = mpsc::sync_channel(1);

<<<<<<< HEAD
                        self.pending_calculation = false;

=======
>>>>>>> 52e13662
                        rayon::spawn(move || {
                            let result = calculate_state_root_from_proofs(
                                view,
                                &input_nodes_sorted,
                                &input_state_sorted,
                                multiproof,
                                state,
                            );
                            let _ = tx.send(result);
                        });

<<<<<<< HEAD
                        task_state = StateRootTaskState::Pending(Default::default(), rx);
                    }
                }
            }

            match &mut sparse_task_state {
                SparseStateRootTaskState::Pending { targets, multiproof, rx } => {
                    match rx.try_recv() {
                        Ok(result) => match result {
                            Ok((trie, elapsed)) => {
                                debug!(target: "engine::root", ?elapsed, "Computed intermediate root");
                                sparse_task_state = SparseStateRootTaskState::Idle {
                                    trie,
                                    targets: std::mem::take(targets),
                                    multiproof: std::mem::take(multiproof),
                                };
                            }
                            // TODO(alexey): proper error variant
                            Err(e) => return Err(ParallelStateRootError::Other(e.to_string())),
                        },
                        Err(mpsc::TryRecvError::Empty) => {
                            // root calculation not ready yet
                        }
                        Err(mpsc::TryRecvError::Disconnected) => {
                            return Err(ParallelStateRootError::Other(
                                "Root calculation task terminated unexpectedly".into(),
                            ));
                        }
                    }
                }
                SparseStateRootTaskState::Idle { trie, targets, multiproof, .. } => {
                    if self.pending_sparse_calculation {
                        debug!(target: "engine::root", accounts_len = self.state.accounts.len(), "Spawning state root calculation from proofs task");
                        let trie = std::mem::take(trie);
                        let targets = std::mem::take(targets);
                        let multiproof = std::mem::take(multiproof);
                        let updated_state = std::mem::take(&mut self.updated_state);
                        let (tx, rx) = mpsc::sync_channel(1);

                        self.pending_sparse_calculation = false;

                        rayon::spawn(move || {
                            let result = calculate_state_root_with_sparse(
                                trie,
                                multiproof,
                                targets,
                                updated_state,
                            );
                            let _ = tx.send(result);
                        });

                        sparse_task_state = SparseStateRootTaskState::Pending {
                            targets: HashMap::default(),
                            multiproof: MultiProof::default(),
                            rx,
                        };
=======
                        self.pending_calculation = false;

                        task_state = StateRootTaskState::Pending(Default::default(), rx);
                        continue;
>>>>>>> 52e13662
                    }
                }
            }
        }
    }
}

/// Calculate state root from proofs.
pub fn calculate_state_root_from_proofs<Factory>(
    view: ConsistentDbView<Factory>,
    input_nodes_sorted: &TrieUpdatesSorted,
    input_state_sorted: &HashedPostStateSorted,
    multiproof: MultiProof,
    state: HashedPostState,
) -> ProviderResult<(B256, MultiProof, TrieUpdates, Duration)>
where
    Factory: DatabaseProviderFactory<Provider: BlockReader> + Clone,
{
    let started_at = Instant::now();
<<<<<<< HEAD

    let provider_ro = view.provider_ro()?;

    let proof_targets: HashMap<B256, HashSet<B256>> = state
        .accounts
        .keys()
        .map(|hashed_address| (*hashed_address, HashSet::default()))
        .chain(state.storages.iter().map(|(hashed_address, storage)| {
            (*hashed_address, storage.storage.keys().copied().collect())
        }))
        .collect();

    let account_trie_nodes = proof_targets
        .into_par_iter()
        .map(|(hashed_address, hashed_slots)| {
            // Gather and record storage trie nodes for this account.
            let mut storage_trie_nodes = BTreeMap::default();
            let storage = state.storages.get(&hashed_address);
            for hashed_slot in hashed_slots {
                let slot_key = Nibbles::unpack(hashed_slot);
                let slot_value = storage
                    .and_then(|s| s.storage.get(&hashed_slot))
                    .filter(|v| !v.is_zero())
                    .map(|v| alloy_rlp::encode_fixed_size(v).to_vec());
                let proof = multiproof
                    .storages
                    .get(&hashed_address)
                    .map(|proof| {
                        proof
                            .subtree
                            .iter()
                            .filter(|e| slot_key.starts_with(e.0))
                            .collect::<Vec<_>>()
                    })
                    .unwrap_or_default();
                storage_trie_nodes.extend(target_nodes(slot_key.clone(), slot_value, None, proof)?);
            }

            let storage_root = next_root_from_proofs(storage_trie_nodes, |key: Nibbles| {
                // Right pad the target with 0s.
                let mut padded_key = key.pack();
                padded_key.resize(32, 0);
                let mut targets = HashMap::with_hasher(DefaultHashBuilder::default());
                let mut slots = HashSet::with_hasher(DefaultHashBuilder::default());
                slots.insert(B256::from_slice(&padded_key));
                targets.insert(hashed_address, slots);
                let proof = Proof::new(
                    InMemoryTrieCursorFactory::new(
                        DatabaseTrieCursorFactory::new(provider_ro.tx_ref()),
                        input_nodes_sorted,
                    ),
                    HashedPostStateCursorFactory::new(
                        DatabaseHashedCursorFactory::new(provider_ro.tx_ref()),
                        input_state_sorted,
                    ),
                )
                .multiproof(targets)
                .unwrap();

                // The subtree only contains the proof for a single target.
                let node = proof
                    .storages
                    .get(&hashed_address)
                    .and_then(|storage_multiproof| storage_multiproof.subtree.get(&key))
                    .cloned()
                    .ok_or(TrieWitnessError::MissingTargetNode(key))?;
                Ok(node)
            })?;

            // Gather and record account trie nodes.
            let account = state
                .accounts
                .get(&hashed_address)
                .ok_or(TrieWitnessError::MissingAccount(hashed_address))?;
            let value = (account.is_some() || storage_root != EMPTY_ROOT_HASH).then(|| {
                let mut encoded = Vec::with_capacity(128);
                TrieAccount::from((account.unwrap_or_default(), storage_root))
                    .encode(&mut encoded as &mut dyn BufMut);
                encoded
            });
            let key = Nibbles::unpack(hashed_address);
            let proof = multiproof.account_subtree.iter().filter(|e| key.starts_with(e.0));
            target_nodes(key.clone(), value, None, proof)
        })
        .try_reduce(BTreeMap::new, |mut acc, map| {
            acc.extend(map.into_iter());
            Ok(acc)
        })?;

    let state_root = next_root_from_proofs(account_trie_nodes, |key: Nibbles| {
        // Right pad the target with 0s.
        let mut padded_key = key.pack();
        padded_key.resize(32, 0);
        let mut targets = HashMap::with_hasher(DefaultHashBuilder::default());
        targets.insert(
            B256::from_slice(&padded_key),
            HashSet::with_hasher(DefaultHashBuilder::default()),
        );
        let proof = Proof::new(
            InMemoryTrieCursorFactory::new(
                DatabaseTrieCursorFactory::new(provider_ro.tx_ref()),
                input_nodes_sorted,
            ),
            HashedPostStateCursorFactory::new(
                DatabaseHashedCursorFactory::new(provider_ro.tx_ref()),
                input_state_sorted,
            ),
        )
        .multiproof(targets)
        .unwrap();

        // The subtree only contains the proof for a single target.
        let node = proof
            .account_subtree
            .get(&key)
            .cloned()
            .ok_or(TrieWitnessError::MissingTargetNode(key))?;
        Ok(node)
    })?;

    Ok((state_root, multiproof, Default::default(), started_at.elapsed()))
}

fn calculate_state_root_with_sparse(
    mut trie: Box<SparseStateTrie>,
    multiproof: MultiProof,
    targets: HashMap<B256, HashSet<B256>>,
    state: HashedPostState,
) -> SparseStateTrieResult<(Box<SparseStateTrie>, Duration)> {
    let started_at = Instant::now();

    // Reveal new accounts and storage slots.
    for (address, slots) in targets {
        let path = Nibbles::unpack(address);
        trie.reveal_account(address, multiproof.account_proof_nodes(&path))?;

        let storage_proofs = multiproof.storage_proof_nodes(address, slots);

        for (slot, proof) in storage_proofs {
            trie.reveal_storage_slot(address, slot, proof)?;
        }
    }

    // Update storage slots with new values and calculate storage roots.
    let mut storage_roots = HashMap::with_capacity(state.storages.len());
    for (address, storage) in state.storages {
        if storage.wiped {
            trie.wipe_storage(address);
            storage_roots.insert(address, EMPTY_ROOT_HASH);
        }

        for (slot, value) in storage.storage {
            let slot_path = Nibbles::unpack(slot);
            trie.update_storage_leaf(
                address,
                slot_path,
                alloy_rlp::encode_fixed_size(&value).to_vec(),
            )?;
        }

        storage_roots.insert(address, trie.storage_root(address).unwrap());
    }

    // Update accounts with new values and include updated storage roots
    for (address, account) in state.accounts {
        let path = Nibbles::unpack(address);

        if let Some(account) = account {
            let storage_root = storage_roots
                .remove(&address)
                .map(Some)
                .unwrap_or_else(|| trie.storage_root(address))
                .unwrap_or(EMPTY_ROOT_HASH);

            let mut encoded = Vec::with_capacity(128);
            TrieAccount::from((account, storage_root)).encode(&mut encoded as &mut dyn BufMut);
            trie.update_leaf(path, encoded)?;
        } else {
            trie.remove_leaf(&path)?;
        }
    }

    // TODO(alexey): calculate using `update_rlp_node_level` and then
    // finalize in the end
    trie.calculate_below_level(2);
    let elapsed = started_at.elapsed();

    Ok((trie, elapsed))
=======

    let provider_ro = view.provider_ro()?;

    let proof_targets: HashMap<B256, HashSet<B256>> = state
        .accounts
        .keys()
        .map(|hashed_address| (*hashed_address, HashSet::default()))
        .chain(state.storages.iter().map(|(hashed_address, storage)| {
            (*hashed_address, storage.storage.keys().copied().collect())
        }))
        .collect();

    let account_trie_nodes = proof_targets
        .into_par_iter()
        .map(|(hashed_address, hashed_slots)| {
            // Gather and record storage trie nodes for this account.
            let mut storage_trie_nodes = BTreeMap::default();
            let storage = state.storages.get(&hashed_address);
            for hashed_slot in hashed_slots {
                let slot_key = Nibbles::unpack(hashed_slot);
                let slot_value = storage
                    .and_then(|s| s.storage.get(&hashed_slot))
                    .filter(|v| !v.is_zero())
                    .map(|v| alloy_rlp::encode_fixed_size(v).to_vec());
                let proof = multiproof
                    .storages
                    .get(&hashed_address)
                    .map(|proof| {
                        proof
                            .subtree
                            .iter()
                            .filter(|e| slot_key.starts_with(e.0))
                            .collect::<Vec<_>>()
                    })
                    .unwrap_or_default();
                storage_trie_nodes.extend(target_nodes(slot_key.clone(), slot_value, None, proof)?);
            }

            let storage_root = next_root_from_proofs(storage_trie_nodes, |key: Nibbles| {
                // Right pad the target with 0s.
                let mut padded_key = key.pack();
                padded_key.resize(32, 0);
                let mut targets = HashMap::with_hasher(DefaultHashBuilder::default());
                let mut slots = HashSet::with_hasher(DefaultHashBuilder::default());
                slots.insert(B256::from_slice(&padded_key));
                targets.insert(hashed_address, slots);
                let proof = Proof::new(
                    InMemoryTrieCursorFactory::new(
                        DatabaseTrieCursorFactory::new(provider_ro.tx_ref()),
                        input_nodes_sorted,
                    ),
                    HashedPostStateCursorFactory::new(
                        DatabaseHashedCursorFactory::new(provider_ro.tx_ref()),
                        input_state_sorted,
                    ),
                )
                .multiproof(targets)
                .unwrap();

                // The subtree only contains the proof for a single target.
                let node = proof
                    .storages
                    .get(&hashed_address)
                    .and_then(|storage_multiproof| storage_multiproof.subtree.get(&key))
                    .cloned()
                    .ok_or(TrieWitnessError::MissingTargetNode(key))?;
                Ok(node)
            })?;

            // Gather and record account trie nodes.
            let account = state
                .accounts
                .get(&hashed_address)
                .ok_or(TrieWitnessError::MissingAccount(hashed_address))?;
            let value = (account.is_some() || storage_root != EMPTY_ROOT_HASH).then(|| {
                let mut encoded = Vec::with_capacity(128);
                TrieAccount::from((account.unwrap_or_default(), storage_root))
                    .encode(&mut encoded as &mut dyn BufMut);
                encoded
            });
            let key = Nibbles::unpack(hashed_address);
            let proof = multiproof.account_subtree.iter().filter(|e| key.starts_with(e.0));
            target_nodes(key.clone(), value, None, proof)
        })
        .try_reduce(BTreeMap::new, |mut acc, map| {
            acc.extend(map.into_iter());
            Ok(acc)
        })?;

    let state_root = next_root_from_proofs(account_trie_nodes, |key: Nibbles| {
        // Right pad the target with 0s.
        let mut padded_key = key.pack();
        padded_key.resize(32, 0);
        let mut targets = HashMap::with_hasher(DefaultHashBuilder::default());
        targets.insert(
            B256::from_slice(&padded_key),
            HashSet::with_hasher(DefaultHashBuilder::default()),
        );
        let proof = Proof::new(
            InMemoryTrieCursorFactory::new(
                DatabaseTrieCursorFactory::new(provider_ro.tx_ref()),
                input_nodes_sorted,
            ),
            HashedPostStateCursorFactory::new(
                DatabaseHashedCursorFactory::new(provider_ro.tx_ref()),
                input_state_sorted,
            ),
        )
        .multiproof(targets)
        .unwrap();

        // The subtree only contains the proof for a single target.
        let node = proof
            .account_subtree
            .get(&key)
            .cloned()
            .ok_or(TrieWitnessError::MissingTargetNode(key))?;
        Ok(node)
    })?;

    Ok((state_root, multiproof, Default::default(), started_at.elapsed()))
>>>>>>> 52e13662
}

#[cfg(test)]
mod tests {
    use super::*;
<<<<<<< HEAD
    use rand::{prelude::SliceRandom, Rng};
=======
>>>>>>> 52e13662
    use reth_primitives::{Account as RethAccount, StorageEntry};
    use reth_provider::{
        providers::ConsistentDbView, test_utils::create_test_provider_factory, HashingWriter,
    };
<<<<<<< HEAD
    use reth_testing_utils::generators;
=======
    use reth_testing_utils::generators::{self, Rng};
>>>>>>> 52e13662
    use reth_trie::{test_utils::state_root, TrieInput};
    use revm_primitives::{
        Account as RevmAccount, AccountInfo, AccountStatus, Address, EvmState, EvmStorageSlot,
        HashMap, B256, KECCAK_EMPTY, U256,
    };
    use std::sync::Arc;

    fn convert_revm_to_reth_account(revm_account: &RevmAccount) -> RethAccount {
        RethAccount {
            balance: revm_account.info.balance,
            nonce: revm_account.info.nonce,
            bytecode_hash: if revm_account.info.code_hash == KECCAK_EMPTY {
                None
            } else {
                Some(revm_account.info.code_hash)
            },
        }
    }

    fn create_mock_state_updates(num_accounts: usize, updates_per_account: usize) -> Vec<EvmState> {
        let mut rng = generators::rng();
<<<<<<< HEAD
        let mut all_addresses: Vec<Address> =
            (0..num_accounts).map(|_| rng.gen::<Address>()).collect();
=======
        let all_addresses: Vec<Address> = (0..num_accounts).map(|_| rng.gen()).collect();
>>>>>>> 52e13662
        let mut updates = Vec::new();

        for _ in 0..updates_per_account {
            let num_accounts_in_update = rng.gen_range(1..=num_accounts);
            let mut state_update = EvmState::default();

<<<<<<< HEAD
            all_addresses.shuffle(&mut rng);
=======
>>>>>>> 52e13662
            let selected_addresses = &all_addresses[0..num_accounts_in_update];

            for &address in selected_addresses {
                let mut storage = HashMap::default();
                if rng.gen_bool(0.7) {
                    for _ in 0..rng.gen_range(1..10) {
                        let slot = U256::from(rng.gen::<u64>());
                        storage.insert(
                            slot,
                            EvmStorageSlot::new_changed(U256::ZERO, U256::from(rng.gen::<u64>())),
                        );
                    }
                }

                let account = RevmAccount {
                    info: AccountInfo {
                        balance: U256::from(rng.gen::<u64>()),
                        nonce: rng.gen::<u64>(),
                        code_hash: KECCAK_EMPTY,
                        code: Some(Default::default()),
                    },
                    storage,
                    status: AccountStatus::Touched,
                };

                state_update.insert(address, account);
            }

            updates.push(state_update);
        }

        updates
    }

    #[test]
    fn test_state_root_task() {
<<<<<<< HEAD
        reth_tracing::init_test_tracing();

=======
>>>>>>> 52e13662
        let factory = create_test_provider_factory();
        let (tx, rx) = std::sync::mpsc::channel();
        let stream = StdReceiverStream::new(rx);

        let state_updates = create_mock_state_updates(100, 10);
        let mut hashed_state = HashedPostState::default();
        let mut accumulated_state: HashMap<Address, (RethAccount, HashMap<B256, U256>)> =
            HashMap::default();

        {
            let provider_rw = factory.provider_rw().expect("failed to get provider");

            for update in &state_updates {
                let account_updates = update.iter().map(|(address, account)| {
                    (*address, Some(convert_revm_to_reth_account(account)))
                });
                provider_rw
                    .insert_account_for_hashing(account_updates)
                    .expect("failed to insert accounts");

                let storage_updates = update.iter().map(|(address, account)| {
                    let storage_entries = account.storage.iter().map(|(slot, value)| {
                        StorageEntry { key: B256::from(*slot), value: value.present_value }
                    });
                    (*address, storage_entries)
                });
                provider_rw
                    .insert_storage_for_hashing(storage_updates)
                    .expect("failed to insert storage");
            }
            provider_rw.commit().expect("failed to commit changes");
        }

        for update in &state_updates {
            for (address, account) in update {
                let hashed_address = keccak256(*address);

                if account.is_touched() {
                    let destroyed = account.is_selfdestructed();
                    hashed_state.accounts.insert(
                        hashed_address,
                        if destroyed || account.is_empty() {
                            None
                        } else {
                            Some(account.info.clone().into())
                        },
                    );

                    if destroyed || !account.storage.is_empty() {
                        let storage = account
                            .storage
                            .iter()
                            .filter(|&(_slot, value)| (!destroyed && value.is_changed()))
                            .map(|(slot, value)| {
                                (keccak256(B256::from(*slot)), value.present_value)
                            });
                        hashed_state
                            .storages
                            .insert(hashed_address, HashedStorage::from_iter(destroyed, storage));
                    }
                }

                let storage: HashMap<B256, U256> = account
                    .storage
                    .iter()
                    .map(|(k, v)| (B256::from(*k), v.present_value))
                    .collect();

                let entry = accumulated_state.entry(*address).or_default();
                entry.0 = convert_revm_to_reth_account(account);
                entry.1.extend(storage);
            }
        }

        let config = StateRootConfig {
            consistent_view: ConsistentDbView::new(factory, None),
            input: Arc::new(TrieInput::from_state(hashed_state)),
        };
        let task = StateRootTask::new(config, stream);
        let handle = task.spawn();

        for update in state_updates {
            tx.send(update).expect("failed to send state");
        }
        drop(tx);

        let (root_from_task, _) = handle.wait_for_result().expect("task failed");
        let root_from_base = state_root(accumulated_state);

        assert_eq!(
            root_from_task, root_from_base,
            "State root mismatch: task={root_from_task:?}, base={root_from_base:?}"
        );
    }
}<|MERGE_RESOLUTION|>--- conflicted
+++ resolved
@@ -19,10 +19,7 @@
 };
 use reth_trie_db::{DatabaseHashedCursorFactory, DatabaseTrieCursorFactory};
 use reth_trie_parallel::{proof::ParallelProof, root::ParallelStateRootError};
-<<<<<<< HEAD
 use reth_trie_sparse::{SparseStateTrie, SparseStateTrieResult};
-=======
->>>>>>> 52e13662
 use revm_primitives::{keccak256, EvmState, B256};
 use std::{
     collections::{BTreeMap, VecDeque},
@@ -84,7 +81,6 @@
     }
 }
 
-<<<<<<< HEAD
 type PendingProofs = VecDeque<
     Receiver<(
         HashMap<B256, HashSet<B256>>,
@@ -93,8 +89,6 @@
     )>,
 >;
 
-=======
->>>>>>> 52e13662
 type StateRootProofResult = (B256, MultiProof, TrieUpdates, Duration);
 type StateRootProofReceiver = mpsc::Receiver<ProviderResult<StateRootProofResult>>;
 
@@ -113,7 +107,6 @@
     }
 }
 
-<<<<<<< HEAD
 type SparseStateRootProofResult = (Box<SparseStateTrie>, Duration);
 type SparseStateRootProofReceiver =
     mpsc::Receiver<SparseStateTrieResult<SparseStateRootProofResult>>;
@@ -145,8 +138,6 @@
     }
 }
 
-=======
->>>>>>> 52e13662
 /// Standalone task that receives a transaction state stream and updates relevant
 /// data structures to calculate state root.
 ///
@@ -163,19 +154,15 @@
     config: StateRootConfig<Factory>,
     /// Current state.
     state: HashedPostState,
-<<<<<<< HEAD
     updated_state: HashedPostState,
     /// Channels to retrieve proof calculation results from.
     pending_proofs: PendingProofs,
-    pending_calculation: bool,
-    pending_sparse_calculation: bool,
-=======
-    /// Channels to retrieve proof calculation results from.
-    pending_proofs: VecDeque<Receiver<Result<MultiProof, ParallelStateRootError>>>,
     /// Prevents triggering state root calculation and returning the final result
     /// without all the ongoing proof calculations received.
     pending_calculation: bool,
->>>>>>> 52e13662
+    /// Prevents triggering state root calculation and returning the final result
+    /// without all the ongoing proof calculations received.
+    pending_sparse_calculation: bool,
 }
 
 #[allow(dead_code)]
@@ -189,15 +176,10 @@
             config,
             state_stream,
             state: Default::default(),
-<<<<<<< HEAD
             updated_state: Default::default(),
             pending_proofs: Default::default(),
             pending_calculation: false,
             pending_sparse_calculation: false,
-=======
-            pending_proofs: Default::default(),
-            pending_calculation: false,
->>>>>>> 52e13662
         }
     }
 
@@ -221,13 +203,8 @@
         view: ConsistentDbView<Factory>,
         input: Arc<TrieInput>,
         update: EvmState,
-<<<<<<< HEAD
         state: &HashedPostState,
         pending_proofs: &mut PendingProofs,
-=======
-        state: &mut HashedPostState,
-        pending_proofs: &mut VecDeque<Receiver<Result<MultiProof, ParallelStateRootError>>>,
->>>>>>> 52e13662
     ) {
         let mut hashed_state_update = HashedPostState::default();
         for (address, account) in update {
@@ -268,33 +245,20 @@
 
         let (tx, rx) = mpsc::sync_channel(1);
         rayon::spawn(move || {
-<<<<<<< HEAD
             let result = ParallelProof::new(view, input).multiproof(targets.clone());
             let _ = tx.send((targets.clone(), hashed_state_update, result));
         });
 
         pending_proofs.push_back(rx);
-=======
-            let result = ParallelProof::new(view, input).multiproof(targets);
-            let _ = tx.send(result);
-        });
-
-        pending_proofs.push_back(rx);
-
-        state.extend(hashed_state_update);
->>>>>>> 52e13662
     }
 
     fn run(mut self) -> StateRootResult {
         let mut task_state = StateRootTaskState::Idle(MultiProof::default(), B256::default());
-<<<<<<< HEAD
         let mut sparse_task_state = SparseStateRootTaskState::Idle {
             trie: Box::default(),
             targets: HashMap::default(),
             multiproof: MultiProof::default(),
         };
-=======
->>>>>>> 52e13662
         let mut trie_updates = TrieUpdates::default();
 
         loop {
@@ -306,11 +270,7 @@
                         self.config.consistent_view.clone(),
                         self.config.input.clone(),
                         update,
-<<<<<<< HEAD
                         &self.state,
-=======
-                        &mut self.state,
->>>>>>> 52e13662
                         &mut self.pending_proofs,
                     );
                     continue;
@@ -320,7 +280,6 @@
                 }
                 Err(mpsc::TryRecvError::Disconnected) => {
                     // state stream closed, check if we can finish
-<<<<<<< HEAD
                     if self.pending_proofs.is_empty() &&
                         !self.pending_calculation &&
                         !self.pending_sparse_calculation
@@ -337,10 +296,6 @@
                                 _ => unreachable!(),
                             };
                             assert_eq!(*state_root, sparse_state_root);
-=======
-                    if self.pending_proofs.is_empty() && !self.pending_calculation {
-                        if let StateRootTaskState::Idle(_multiproof, state_root) = &task_state {
->>>>>>> 52e13662
                             return Ok((*state_root, trie_updates));
                         }
                     }
@@ -350,7 +305,6 @@
             // check pending proofs
             while let Some(proof_rx) = self.pending_proofs.front() {
                 match proof_rx.try_recv() {
-<<<<<<< HEAD
                     Ok((targets, state, result)) => {
                         self.state.extend(state.clone());
                         self.updated_state.extend(state);
@@ -361,13 +315,6 @@
                         self.pending_proofs.pop_front();
                         self.pending_calculation = true;
                         self.pending_sparse_calculation = true;
-=======
-                    Ok(result) => {
-                        let multiproof = result?;
-                        task_state.add_proofs(multiproof);
-                        self.pending_proofs.pop_front();
-                        self.pending_calculation = true;
->>>>>>> 52e13662
                         continue;
                     }
                     Err(mpsc::TryRecvError::Empty) => {
@@ -393,10 +340,6 @@
                                 trie_updates.extend(new_trie_updates);
                                 new_multiproof.extend(std::mem::take(multiproof));
                                 task_state = StateRootTaskState::Idle(new_multiproof, state_root);
-<<<<<<< HEAD
-=======
-                                continue;
->>>>>>> 52e13662
                             }
                             Err(e) => return Err(ParallelStateRootError::Provider(e)),
                         },
@@ -420,11 +363,8 @@
                         let state = self.state.clone();
                         let (tx, rx) = mpsc::sync_channel(1);
 
-<<<<<<< HEAD
                         self.pending_calculation = false;
 
-=======
->>>>>>> 52e13662
                         rayon::spawn(move || {
                             let result = calculate_state_root_from_proofs(
                                 view,
@@ -436,7 +376,6 @@
                             let _ = tx.send(result);
                         });
 
-<<<<<<< HEAD
                         task_state = StateRootTaskState::Pending(Default::default(), rx);
                     }
                 }
@@ -493,12 +432,6 @@
                             multiproof: MultiProof::default(),
                             rx,
                         };
-=======
-                        self.pending_calculation = false;
-
-                        task_state = StateRootTaskState::Pending(Default::default(), rx);
-                        continue;
->>>>>>> 52e13662
                     }
                 }
             }
@@ -518,7 +451,6 @@
     Factory: DatabaseProviderFactory<Provider: BlockReader> + Clone,
 {
     let started_at = Instant::now();
-<<<<<<< HEAD
 
     let provider_ro = view.provider_ro()?;
 
@@ -707,147 +639,17 @@
     let elapsed = started_at.elapsed();
 
     Ok((trie, elapsed))
-=======
-
-    let provider_ro = view.provider_ro()?;
-
-    let proof_targets: HashMap<B256, HashSet<B256>> = state
-        .accounts
-        .keys()
-        .map(|hashed_address| (*hashed_address, HashSet::default()))
-        .chain(state.storages.iter().map(|(hashed_address, storage)| {
-            (*hashed_address, storage.storage.keys().copied().collect())
-        }))
-        .collect();
-
-    let account_trie_nodes = proof_targets
-        .into_par_iter()
-        .map(|(hashed_address, hashed_slots)| {
-            // Gather and record storage trie nodes for this account.
-            let mut storage_trie_nodes = BTreeMap::default();
-            let storage = state.storages.get(&hashed_address);
-            for hashed_slot in hashed_slots {
-                let slot_key = Nibbles::unpack(hashed_slot);
-                let slot_value = storage
-                    .and_then(|s| s.storage.get(&hashed_slot))
-                    .filter(|v| !v.is_zero())
-                    .map(|v| alloy_rlp::encode_fixed_size(v).to_vec());
-                let proof = multiproof
-                    .storages
-                    .get(&hashed_address)
-                    .map(|proof| {
-                        proof
-                            .subtree
-                            .iter()
-                            .filter(|e| slot_key.starts_with(e.0))
-                            .collect::<Vec<_>>()
-                    })
-                    .unwrap_or_default();
-                storage_trie_nodes.extend(target_nodes(slot_key.clone(), slot_value, None, proof)?);
-            }
-
-            let storage_root = next_root_from_proofs(storage_trie_nodes, |key: Nibbles| {
-                // Right pad the target with 0s.
-                let mut padded_key = key.pack();
-                padded_key.resize(32, 0);
-                let mut targets = HashMap::with_hasher(DefaultHashBuilder::default());
-                let mut slots = HashSet::with_hasher(DefaultHashBuilder::default());
-                slots.insert(B256::from_slice(&padded_key));
-                targets.insert(hashed_address, slots);
-                let proof = Proof::new(
-                    InMemoryTrieCursorFactory::new(
-                        DatabaseTrieCursorFactory::new(provider_ro.tx_ref()),
-                        input_nodes_sorted,
-                    ),
-                    HashedPostStateCursorFactory::new(
-                        DatabaseHashedCursorFactory::new(provider_ro.tx_ref()),
-                        input_state_sorted,
-                    ),
-                )
-                .multiproof(targets)
-                .unwrap();
-
-                // The subtree only contains the proof for a single target.
-                let node = proof
-                    .storages
-                    .get(&hashed_address)
-                    .and_then(|storage_multiproof| storage_multiproof.subtree.get(&key))
-                    .cloned()
-                    .ok_or(TrieWitnessError::MissingTargetNode(key))?;
-                Ok(node)
-            })?;
-
-            // Gather and record account trie nodes.
-            let account = state
-                .accounts
-                .get(&hashed_address)
-                .ok_or(TrieWitnessError::MissingAccount(hashed_address))?;
-            let value = (account.is_some() || storage_root != EMPTY_ROOT_HASH).then(|| {
-                let mut encoded = Vec::with_capacity(128);
-                TrieAccount::from((account.unwrap_or_default(), storage_root))
-                    .encode(&mut encoded as &mut dyn BufMut);
-                encoded
-            });
-            let key = Nibbles::unpack(hashed_address);
-            let proof = multiproof.account_subtree.iter().filter(|e| key.starts_with(e.0));
-            target_nodes(key.clone(), value, None, proof)
-        })
-        .try_reduce(BTreeMap::new, |mut acc, map| {
-            acc.extend(map.into_iter());
-            Ok(acc)
-        })?;
-
-    let state_root = next_root_from_proofs(account_trie_nodes, |key: Nibbles| {
-        // Right pad the target with 0s.
-        let mut padded_key = key.pack();
-        padded_key.resize(32, 0);
-        let mut targets = HashMap::with_hasher(DefaultHashBuilder::default());
-        targets.insert(
-            B256::from_slice(&padded_key),
-            HashSet::with_hasher(DefaultHashBuilder::default()),
-        );
-        let proof = Proof::new(
-            InMemoryTrieCursorFactory::new(
-                DatabaseTrieCursorFactory::new(provider_ro.tx_ref()),
-                input_nodes_sorted,
-            ),
-            HashedPostStateCursorFactory::new(
-                DatabaseHashedCursorFactory::new(provider_ro.tx_ref()),
-                input_state_sorted,
-            ),
-        )
-        .multiproof(targets)
-        .unwrap();
-
-        // The subtree only contains the proof for a single target.
-        let node = proof
-            .account_subtree
-            .get(&key)
-            .cloned()
-            .ok_or(TrieWitnessError::MissingTargetNode(key))?;
-        Ok(node)
-    })?;
-
-    Ok((state_root, multiproof, Default::default(), started_at.elapsed()))
->>>>>>> 52e13662
 }
 
 #[cfg(test)]
 mod tests {
     use super::*;
-<<<<<<< HEAD
     use rand::{prelude::SliceRandom, Rng};
-=======
->>>>>>> 52e13662
     use reth_primitives::{Account as RethAccount, StorageEntry};
     use reth_provider::{
         providers::ConsistentDbView, test_utils::create_test_provider_factory, HashingWriter,
     };
-<<<<<<< HEAD
     use reth_testing_utils::generators;
-=======
-    use reth_testing_utils::generators::{self, Rng};
->>>>>>> 52e13662
     use reth_trie::{test_utils::state_root, TrieInput};
     use revm_primitives::{
         Account as RevmAccount, AccountInfo, AccountStatus, Address, EvmState, EvmStorageSlot,
@@ -869,22 +671,15 @@
 
     fn create_mock_state_updates(num_accounts: usize, updates_per_account: usize) -> Vec<EvmState> {
         let mut rng = generators::rng();
-<<<<<<< HEAD
         let mut all_addresses: Vec<Address> =
             (0..num_accounts).map(|_| rng.gen::<Address>()).collect();
-=======
-        let all_addresses: Vec<Address> = (0..num_accounts).map(|_| rng.gen()).collect();
->>>>>>> 52e13662
         let mut updates = Vec::new();
 
         for _ in 0..updates_per_account {
             let num_accounts_in_update = rng.gen_range(1..=num_accounts);
             let mut state_update = EvmState::default();
 
-<<<<<<< HEAD
             all_addresses.shuffle(&mut rng);
-=======
->>>>>>> 52e13662
             let selected_addresses = &all_addresses[0..num_accounts_in_update];
 
             for &address in selected_addresses {
@@ -921,11 +716,8 @@
 
     #[test]
     fn test_state_root_task() {
-<<<<<<< HEAD
         reth_tracing::init_test_tracing();
 
-=======
->>>>>>> 52e13662
         let factory = create_test_provider_factory();
         let (tx, rx) = std::sync::mpsc::channel();
         let stream = StdReceiverStream::new(rx);
