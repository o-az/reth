//! Discovery v4 protocol implementation.

use crate::{error::DecodePacketError, MAX_PACKET_SIZE, MIN_PACKET_SIZE};
use alloy_rlp::{Decodable, Encodable, Error as RlpError, Header, RlpDecodable, RlpEncodable};
use enr::Enr;
use reth_network_types::{pk2id, PeerId};
use reth_primitives::{
    bytes::{Buf, BufMut, Bytes, BytesMut},
    keccak256, EnrForkIdEntry, ForkId, NodeRecord, B256,
};
use secp256k1::{
    ecdsa::{RecoverableSignature, RecoveryId},
    SecretKey, SECP256K1,
};
use std::net::IpAddr;

// Note: this is adapted from https://github.com/vorot93/discv4

/// Represents the identifier for message variants.
///
/// This enumeration assigns unique identifiers (u8 values) to different message types.
#[derive(Debug)]
#[repr(u8)]
pub enum MessageId {
    /// Ping message identifier.
    Ping = 1,
    /// Pong message identifier.
    Pong = 2,
    /// Find node message identifier.
    FindNode = 3,
    /// Neighbours message identifier.
    Neighbours = 4,
    /// ENR request message identifier.
    EnrRequest = 5,
    /// ENR response message identifier.
    EnrResponse = 6,
}

impl MessageId {
    /// Converts the byte that represents the message id to the enum.
    const fn from_u8(msg: u8) -> Result<Self, u8> {
        Ok(match msg {
            1 => Self::Ping,
            2 => Self::Pong,
            3 => Self::FindNode,
            4 => Self::Neighbours,
            5 => Self::EnrRequest,
            6 => Self::EnrResponse,
            _ => return Err(msg),
        })
    }
}

/// Enum representing various message types exchanged in the Discovery v4 protocol.
#[derive(Debug, Eq, PartialEq)]
pub enum Message {
    /// Represents a ping message sent during liveness checks.
    Ping(Ping),
    /// Represents a pong message, which is a reply to a PING message.
    Pong(Pong),
    /// Represents a query for nodes in the given bucket.
    FindNode(FindNode),
    /// Represents a neighbour message, providing information about nearby nodes.
    Neighbours(Neighbours),
    /// Represents an ENR request message, a request for Ethereum Node Records (ENR) as per [EIP-778](https://eips.ethereum.org/EIPS/eip-778).
    EnrRequest(EnrRequest),
    /// Represents an ENR response message, a response to an ENR request with Ethereum Node Records (ENR) as per [EIP-778](https://eips.ethereum.org/EIPS/eip-778).
    EnrResponse(EnrResponse),
}

// === impl Message ===

impl Message {
    /// Returns the id for this type
    pub const fn msg_type(&self) -> MessageId {
        match self {
            Self::Ping(_) => MessageId::Ping,
            Self::Pong(_) => MessageId::Pong,
            Self::FindNode(_) => MessageId::FindNode,
            Self::Neighbours(_) => MessageId::Neighbours,
            Self::EnrRequest(_) => MessageId::EnrRequest,
            Self::EnrResponse(_) => MessageId::EnrResponse,
        }
    }

    /// Encodes the UDP datagram, See <https://github.com/ethereum/devp2p/blob/master/discv4.md#wire-protocol>
    ///
    /// The datagram is `header || payload`
    /// where header is `hash || signature || packet-type`
    pub fn encode(&self, secret_key: &SecretKey) -> (Bytes, B256) {
        // allocate max packet size
        let mut datagram = BytesMut::with_capacity(MAX_PACKET_SIZE);

        // since signature has fixed len, we can split and fill the datagram buffer at fixed
        // positions, this way we can encode the message directly in the datagram buffer
        let mut sig_bytes = datagram.split_off(B256::len_bytes());
        let mut payload = sig_bytes.split_off(secp256k1::constants::COMPACT_SIGNATURE_SIZE + 1);

        // Put the message type at the beginning of the payload
        payload.put_u8(self.msg_type() as u8);

        // Match the message type and encode the corresponding message into the payload
        match self {
            Self::Ping(message) => message.encode(&mut payload),
            Self::Pong(message) => message.encode(&mut payload),
            Self::FindNode(message) => message.encode(&mut payload),
            Self::Neighbours(message) => message.encode(&mut payload),
            Self::EnrRequest(message) => message.encode(&mut payload),
            Self::EnrResponse(message) => message.encode(&mut payload),
        }

        // Sign the payload with the secret key using recoverable ECDSA
        let signature: RecoverableSignature = SECP256K1.sign_ecdsa_recoverable(
            &secp256k1::Message::from_digest(keccak256(&payload).0),
            secret_key,
        );

        // Serialize the signature and append it to the signature bytes
        let (rec, sig) = signature.serialize_compact();
        sig_bytes.extend_from_slice(&sig);
        sig_bytes.put_u8(rec.to_i32() as u8);
        sig_bytes.unsplit(payload);

        // Calculate the hash of the signature bytes and append it to the datagram
        let hash = keccak256(&sig_bytes);
        datagram.extend_from_slice(hash.as_slice());

        // Append the signature bytes to the datagram
        datagram.unsplit(sig_bytes);

        // Return the frozen datagram and the hash
        (datagram.freeze(), hash)
    }

    /// Decodes the [`Message`] from the given buffer.
    ///
    /// Returns the decoded message and the public key of the sender.
    pub fn decode(packet: &[u8]) -> Result<Packet, DecodePacketError> {
        if packet.len() < MIN_PACKET_SIZE {
            return Err(DecodePacketError::PacketTooShort)
        }

        // parses the wire-protocol, every packet starts with a header:
        // packet-header = hash || signature || packet-type
        // hash = keccak256(signature || packet-type || packet-data)
        // signature = sign(packet-type || packet-data)

        let header_hash = keccak256(&packet[32..]);
        let data_hash = B256::from_slice(&packet[..32]);
        if data_hash != header_hash {
            return Err(DecodePacketError::HashMismatch)
        }

        let signature = &packet[32..96];
        let recovery_id = RecoveryId::from_i32(packet[96] as i32)?;
        let recoverable_sig = RecoverableSignature::from_compact(signature, recovery_id)?;

        // recover the public key
        let msg = secp256k1::Message::from_digest(keccak256(&packet[97..]).0);

        let pk = SECP256K1.recover_ecdsa(&msg, &recoverable_sig)?;
        let node_id = pk2id(&pk);

        let msg_type = packet[97];
        let payload = &mut &packet[98..];

        let msg = match MessageId::from_u8(msg_type).map_err(DecodePacketError::UnknownMessage)? {
            MessageId::Ping => Self::Ping(Ping::decode(payload)?),
            MessageId::Pong => Self::Pong(Pong::decode(payload)?),
            MessageId::FindNode => Self::FindNode(FindNode::decode(payload)?),
            MessageId::Neighbours => Self::Neighbours(Neighbours::decode(payload)?),
            MessageId::EnrRequest => Self::EnrRequest(EnrRequest::decode(payload)?),
            MessageId::EnrResponse => Self::EnrResponse(EnrResponse::decode(payload)?),
        };

        Ok(Packet { msg, node_id, hash: header_hash })
    }
}

/// Represents a decoded packet.
///
/// This struct holds information about a decoded packet, including the message, node ID, and hash.
#[derive(Debug)]
pub struct Packet {
    /// The decoded message from the packet.
    pub msg: Message,
    /// The ID of the peer that sent the packet.
    pub node_id: PeerId,
    /// The hash of the packet.
    pub hash: B256,
}

/// Represents the `from`, `to` fields in the packets
#[derive(Clone, Copy, Debug, PartialEq, Eq, Hash, RlpEncodable, RlpDecodable)]
pub struct NodeEndpoint {
    /// The IP address of the network endpoint. It can be either IPv4 or IPv6.
    pub address: IpAddr,
    /// The UDP port used for communication in the discovery protocol.
    pub udp_port: u16,
    /// The TCP port used for communication in the RLPx protocol.
    pub tcp_port: u16,
}

impl From<NodeRecord> for NodeEndpoint {
    fn from(NodeRecord { address, tcp_port, udp_port, .. }: NodeRecord) -> Self {
        Self { address, tcp_port, udp_port }
    }
}

impl NodeEndpoint {
    /// Creates a new [`NodeEndpoint`] from a given UDP address and TCP port.
<<<<<<< HEAD
    pub fn from_udp_address(udp_address: &std::net::SocketAddr, tcp_port: u16) -> Self {
=======
    pub const fn from_udp_address(udp_address: &std::net::SocketAddr, tcp_port: u16) -> Self {
>>>>>>> 105570de
        Self { address: udp_address.ip(), udp_port: udp_address.port(), tcp_port }
    }
}

/// A [FindNode packet](https://github.com/ethereum/devp2p/blob/master/discv4.md#findnode-packet-0x03).
#[derive(Clone, Copy, Debug, Eq, PartialEq, RlpEncodable)]
pub struct FindNode {
    /// The target node's ID, a 64-byte secp256k1 public key.
    pub id: PeerId,
    /// The expiration timestamp of the packet, an absolute UNIX time stamp.
    pub expire: u64,
}

impl Decodable for FindNode {
    // NOTE(onbjerg): Manual implementation to satisfy EIP-8.
    //
    // See https://eips.ethereum.org/EIPS/eip-8
    fn decode(buf: &mut &[u8]) -> alloy_rlp::Result<Self> {
        let b = &mut &**buf;
        let rlp_head = Header::decode(b)?;
        if !rlp_head.list {
            return Err(RlpError::UnexpectedString)
        }
        let started_len = b.len();

        let this = Self { id: Decodable::decode(b)?, expire: Decodable::decode(b)? };

        // NOTE(onbjerg): Because of EIP-8, we only check that we did not consume *more* than the
        // payload length, i.e. it is ok if payload length is greater than what we consumed, as we
        // just discard the remaining list items
        let consumed = started_len - b.len();
        if consumed > rlp_head.payload_length {
            return Err(RlpError::ListLengthMismatch {
                expected: rlp_head.payload_length,
                got: consumed,
            })
        }

        let rem = rlp_head.payload_length - consumed;
        b.advance(rem);
        *buf = *b;

        Ok(this)
    }
}

/// A [Neighbours packet](https://github.com/ethereum/devp2p/blob/master/discv4.md#neighbors-packet-0x04).
#[derive(Clone, Debug, Eq, PartialEq, RlpEncodable)]
pub struct Neighbours {
    /// The list of nodes containing IP, UDP port, TCP port, and node ID.
    pub nodes: Vec<NodeRecord>,
    /// The expiration timestamp of the packet, an absolute UNIX time stamp.
    pub expire: u64,
}

impl Decodable for Neighbours {
    // NOTE(onbjerg): Manual implementation to satisfy EIP-8.
    //
    // See https://eips.ethereum.org/EIPS/eip-8
    fn decode(buf: &mut &[u8]) -> alloy_rlp::Result<Self> {
        let b = &mut &**buf;
        let rlp_head = Header::decode(b)?;
        if !rlp_head.list {
            return Err(RlpError::UnexpectedString)
        }
        let started_len = b.len();

        let this = Self { nodes: Decodable::decode(b)?, expire: Decodable::decode(b)? };

        // NOTE(onbjerg): Because of EIP-8, we only check that we did not consume *more* than the
        // payload length, i.e. it is ok if payload length is greater than what we consumed, as we
        // just discard the remaining list items
        let consumed = started_len - b.len();
        if consumed > rlp_head.payload_length {
            return Err(RlpError::ListLengthMismatch {
                expected: rlp_head.payload_length,
                got: consumed,
            })
        }

        let rem = rlp_head.payload_length - consumed;
        b.advance(rem);
        *buf = *b;

        Ok(this)
    }
}

/// A [ENRRequest packet](https://github.com/ethereum/devp2p/blob/master/discv4.md#enrrequest-packet-0x05).
///
/// This packet is used to request the current version of a node's Ethereum Node Record (ENR).
#[derive(Clone, Copy, Debug, Eq, PartialEq, RlpEncodable)]
pub struct EnrRequest {
    /// The expiration timestamp for the request. No reply should be sent if it refers to a time in
    /// the past.
    pub expire: u64,
}

impl Decodable for EnrRequest {
    // NOTE(onbjerg): Manual implementation to satisfy EIP-8.
    //
    // See https://eips.ethereum.org/EIPS/eip-8
    fn decode(buf: &mut &[u8]) -> alloy_rlp::Result<Self> {
        let b = &mut &**buf;
        let rlp_head = Header::decode(b)?;
        if !rlp_head.list {
            return Err(RlpError::UnexpectedString)
        }
        let started_len = b.len();

        let this = Self { expire: Decodable::decode(b)? };

        // NOTE(onbjerg): Because of EIP-8, we only check that we did not consume *more* than the
        // payload length, i.e. it is ok if payload length is greater than what we consumed, as we
        // just discard the remaining list items
        let consumed = started_len - b.len();
        if consumed > rlp_head.payload_length {
            return Err(RlpError::ListLengthMismatch {
                expected: rlp_head.payload_length,
                got: consumed,
            })
        }

        let rem = rlp_head.payload_length - consumed;
        b.advance(rem);
        *buf = *b;

        Ok(this)
    }
}

/// A [ENRResponse packet](https://github.com/ethereum/devp2p/blob/master/discv4.md#enrresponse-packet-0x06).
///
/// This packet is used to respond to an ENRRequest packet and includes the requested ENR along with
/// the hash of the original request.
#[derive(Clone, Debug, Eq, PartialEq, RlpEncodable, RlpDecodable)]
pub struct EnrResponse {
    /// The hash of the ENRRequest packet being replied to.
    pub request_hash: B256,
    /// The ENR (Ethereum Node Record) for the responding node.
    pub enr: Enr<SecretKey>,
}

// === impl EnrResponse ===

impl EnrResponse {
    /// Returns the [`ForkId`] if set
    ///
    /// See also <https://github.com/ethereum/go-ethereum/blob/9244d5cd61f3ea5a7645fdf2a1a96d53421e412f/eth/protocols/eth/discovery.go#L36>
    pub fn eth_fork_id(&self) -> Option<ForkId> {
        let mut maybe_fork_id = self.enr.get_raw_rlp(b"eth")?;
        EnrForkIdEntry::decode(&mut maybe_fork_id).ok().map(Into::into)
    }
}

/// Represents a Ping packet.
///
/// A [Ping packet](https://github.com/ethereum/devp2p/blob/master/discv4.md#ping-packet-0x01).
#[derive(Debug, Clone, Eq, PartialEq)]
pub struct Ping {
    /// The sender's endpoint.
    pub from: NodeEndpoint,
    /// The recipient's endpoint.
    pub to: NodeEndpoint,
    /// The expiration timestamp.
    pub expire: u64,
    /// Optional enr_seq for <https://eips.ethereum.org/EIPS/eip-868>
    pub enr_sq: Option<u64>,
}

impl Encodable for Ping {
    fn encode(&self, out: &mut dyn BufMut) {
        #[derive(RlpEncodable)]
        struct V4PingMessage<'a> {
            version: u32,
            from: &'a NodeEndpoint,
            to: &'a NodeEndpoint,
            expire: u64,
        }

        #[derive(RlpEncodable)]
        struct V4PingMessageEIP868<'a> {
            version: u32,
            from: &'a NodeEndpoint,
            to: &'a NodeEndpoint,
            expire: u64,
            enr_seq: u64,
        }
        if let Some(enr_seq) = self.enr_sq {
            V4PingMessageEIP868 {
                version: 4, // version 4
                from: &self.from,
                to: &self.to,
                expire: self.expire,
                enr_seq,
            }
            .encode(out);
        } else {
            V4PingMessage {
                version: 4, // version 4
                from: &self.from,
                to: &self.to,
                expire: self.expire,
            }
            .encode(out);
        }
    }
}

impl Decodable for Ping {
    fn decode(buf: &mut &[u8]) -> alloy_rlp::Result<Self> {
        let b = &mut &**buf;
        let rlp_head = Header::decode(b)?;
        if !rlp_head.list {
            return Err(RlpError::UnexpectedString)
        }
        let started_len = b.len();

        // > Implementations should ignore any mismatches in version:
        // <https://github.com/ethereum/devp2p/blob/master/discv4.md#ping-packet-0x01>
        let _version = u32::decode(b)?;

        let mut this = Self {
            from: Decodable::decode(b)?,
            to: Decodable::decode(b)?,
            expire: Decodable::decode(b)?,
            enr_sq: None,
        };

        // only decode the ENR sequence if there's more data in the datagram to decode else skip
        if b.has_remaining() {
            this.enr_sq = Some(Decodable::decode(b)?);
        }

        let consumed = started_len - b.len();
        if consumed > rlp_head.payload_length {
            return Err(RlpError::ListLengthMismatch {
                expected: rlp_head.payload_length,
                got: consumed,
            })
        }
        let rem = rlp_head.payload_length - consumed;
        b.advance(rem);
        *buf = *b;
        Ok(this)
    }
}

/// Represents a Pong packet.
///
/// A [Pong packet](https://github.com/ethereum/devp2p/blob/master/discv4.md#pong-packet-0x02).
#[derive(Clone, Debug, Eq, PartialEq)]
pub struct Pong {
    /// The recipient's endpoint.
    pub to: NodeEndpoint,
    /// The hash of the corresponding ping packet.
    pub echo: B256,
    /// The expiration timestamp.
    pub expire: u64,
    /// Optional enr_seq for <https://eips.ethereum.org/EIPS/eip-868>
    pub enr_sq: Option<u64>,
}

impl Encodable for Pong {
    fn encode(&self, out: &mut dyn BufMut) {
        #[derive(RlpEncodable)]
        struct PongMessageEIP868<'a> {
            to: &'a NodeEndpoint,
            echo: &'a B256,
            expire: u64,
            enr_seq: u64,
        }

        #[derive(RlpEncodable)]
        struct PongMessage<'a> {
            to: &'a NodeEndpoint,
            echo: &'a B256,
            expire: u64,
        }

        if let Some(enr_seq) = self.enr_sq {
            PongMessageEIP868 { to: &self.to, echo: &self.echo, expire: self.expire, enr_seq }
                .encode(out);
        } else {
            PongMessage { to: &self.to, echo: &self.echo, expire: self.expire }.encode(out);
        }
    }
}

impl Decodable for Pong {
    fn decode(buf: &mut &[u8]) -> alloy_rlp::Result<Self> {
        let b = &mut &**buf;
        let rlp_head = Header::decode(b)?;
        if !rlp_head.list {
            return Err(RlpError::UnexpectedString)
        }
        let started_len = b.len();
        let mut this = Self {
            to: Decodable::decode(b)?,
            echo: Decodable::decode(b)?,
            expire: Decodable::decode(b)?,
            enr_sq: None,
        };

        // only decode the ENR sequence if there's more data in the datagram to decode else skip
        if b.has_remaining() {
            this.enr_sq = Some(Decodable::decode(b)?);
        }

        let consumed = started_len - b.len();
        if consumed > rlp_head.payload_length {
            return Err(RlpError::ListLengthMismatch {
                expected: rlp_head.payload_length,
                got: consumed,
            })
        }
        let rem = rlp_head.payload_length - consumed;
        b.advance(rem);
        *buf = *b;

        Ok(this)
    }
}

#[cfg(test)]
mod tests {
    use super::*;
    use crate::{
        test_utils::{rng_endpoint, rng_ipv4_record, rng_ipv6_record, rng_message},
        DEFAULT_DISCOVERY_PORT, SAFE_MAX_DATAGRAM_NEIGHBOUR_RECORDS,
    };
    use assert_matches::assert_matches;
    use enr::EnrPublicKey;
    use rand::{thread_rng, Rng, RngCore};
    use reth_primitives::{hex, ForkHash};

    #[test]
    fn test_endpoint_ipv_v4() {
        let mut rng = thread_rng();
        for _ in 0..100 {
            let mut ip = [0u8; 4];
            rng.fill_bytes(&mut ip);
            let msg = NodeEndpoint {
                address: IpAddr::V4(ip.into()),
                tcp_port: rng.gen(),
                udp_port: rng.gen(),
            };

            let decoded = NodeEndpoint::decode(&mut alloy_rlp::encode(msg).as_slice()).unwrap();
            assert_eq!(msg, decoded);
        }
    }

    #[test]
    fn test_endpoint_ipv_64() {
        let mut rng = thread_rng();
        for _ in 0..100 {
            let mut ip = [0u8; 16];
            rng.fill_bytes(&mut ip);
            let msg = NodeEndpoint {
                address: IpAddr::V6(ip.into()),
                tcp_port: rng.gen(),
                udp_port: rng.gen(),
            };

            let decoded = NodeEndpoint::decode(&mut alloy_rlp::encode(msg).as_slice()).unwrap();
            assert_eq!(msg, decoded);
        }
    }

    #[test]
    fn test_ping_message() {
        let mut rng = thread_rng();
        for _ in 0..100 {
            let mut ip = [0u8; 16];
            rng.fill_bytes(&mut ip);
            let msg = Ping {
                from: rng_endpoint(&mut rng),
                to: rng_endpoint(&mut rng),
                expire: 0,
                enr_sq: None,
            };

            let decoded = Ping::decode(&mut alloy_rlp::encode(&msg).as_slice()).unwrap();
            assert_eq!(msg, decoded);
        }
    }

    #[test]
    fn test_ping_message_with_enr() {
        let mut rng = thread_rng();
        for _ in 0..100 {
            let mut ip = [0u8; 16];
            rng.fill_bytes(&mut ip);
            let msg = Ping {
                from: rng_endpoint(&mut rng),
                to: rng_endpoint(&mut rng),
                expire: 0,
                enr_sq: Some(rng.gen()),
            };

            let decoded = Ping::decode(&mut alloy_rlp::encode(&msg).as_slice()).unwrap();
            assert_eq!(msg, decoded);
        }
    }

    #[test]
    fn test_pong_message() {
        let mut rng = thread_rng();
        for _ in 0..100 {
            let mut ip = [0u8; 16];
            rng.fill_bytes(&mut ip);
            let msg = Pong {
                to: rng_endpoint(&mut rng),
                echo: rng.gen(),
                expire: rng.gen(),
                enr_sq: None,
            };

            let decoded = Pong::decode(&mut alloy_rlp::encode(&msg).as_slice()).unwrap();
            assert_eq!(msg, decoded);
        }
    }

    #[test]
    fn test_pong_message_with_enr() {
        let mut rng = thread_rng();
        for _ in 0..100 {
            let mut ip = [0u8; 16];
            rng.fill_bytes(&mut ip);
            let msg = Pong {
                to: rng_endpoint(&mut rng),
                echo: rng.gen(),
                expire: rng.gen(),
                enr_sq: Some(rng.gen()),
            };

            let decoded = Pong::decode(&mut alloy_rlp::encode(&msg).as_slice()).unwrap();
            assert_eq!(msg, decoded);
        }
    }

    #[test]
    fn test_hash_mismatch() {
        let mut rng = thread_rng();
        let msg = rng_message(&mut rng);
        let (secret_key, _) = SECP256K1.generate_keypair(&mut rng);
        let (buf, _) = msg.encode(&secret_key);

        let mut buf_vec = buf.to_vec();
        buf_vec.push(0);
        match Message::decode(buf_vec.as_slice()).unwrap_err() {
            DecodePacketError::HashMismatch => {}
            err => {
                unreachable!("unexpected err {}", err)
            }
        }
    }

    #[test]
    fn neighbours_max_ipv4() {
        let mut rng = thread_rng();
        let msg = Message::Neighbours(Neighbours {
            nodes: std::iter::repeat_with(|| rng_ipv4_record(&mut rng)).take(16).collect(),
            expire: rng.gen(),
        });
        let (secret_key, _) = SECP256K1.generate_keypair(&mut rng);

        let (encoded, _) = msg.encode(&secret_key);
        // Assert that 16 nodes never fit into one packet
        assert!(encoded.len() > MAX_PACKET_SIZE, "{} {msg:?}", encoded.len());
    }

    #[test]
    fn neighbours_max_nodes() {
        let mut rng = thread_rng();
        for _ in 0..1000 {
            let msg = Message::Neighbours(Neighbours {
                nodes: std::iter::repeat_with(|| rng_ipv6_record(&mut rng))
                    .take(SAFE_MAX_DATAGRAM_NEIGHBOUR_RECORDS)
                    .collect(),
                expire: rng.gen(),
            });
            let (secret_key, _) = SECP256K1.generate_keypair(&mut rng);

            let (encoded, _) = msg.encode(&secret_key);
            assert!(encoded.len() <= MAX_PACKET_SIZE, "{} {msg:?}", encoded.len());

            let mut neighbours = Neighbours {
                nodes: std::iter::repeat_with(|| rng_ipv6_record(&mut rng))
                    .take(SAFE_MAX_DATAGRAM_NEIGHBOUR_RECORDS - 1)
                    .collect(),
                expire: rng.gen(),
            };
            neighbours.nodes.push(rng_ipv4_record(&mut rng));
            let msg = Message::Neighbours(neighbours);
            let (encoded, _) = msg.encode(&secret_key);
            assert!(encoded.len() <= MAX_PACKET_SIZE, "{} {msg:?}", encoded.len());
        }
    }

    #[test]
    fn test_encode_decode_message() {
        let mut rng = thread_rng();
        for _ in 0..100 {
            let msg = rng_message(&mut rng);
            let (secret_key, pk) = SECP256K1.generate_keypair(&mut rng);
            let sender_id = pk2id(&pk);

            let (buf, _) = msg.encode(&secret_key);

            let packet = Message::decode(buf.as_ref()).unwrap();

            assert_eq!(msg, packet.msg);
            assert_eq!(sender_id, packet.node_id);
        }
    }

    #[test]
    fn decode_pong_packet() {
        let packet = "2ad84c37327a06c2522cf7bc039621da89f68907441b755935bb308dc4cd17d6fe550e90329ad6a516ca7db18e08900067928a0dfa3b5c75d55a42c984497373698d98616662c048983ea85895ea2da765eabeb15525478384e106337bfd8ed50002f3c9843ed8cae682fd1c80a008ad4dead0922211df47593e7d837b2b23d13954285871ca23250ea594993ded84635690e5829670";
        let data = hex::decode(packet).unwrap();
        Message::decode(&data).unwrap();
    }
    #[test]
    fn decode_ping_packet() {
        let packet = "05ae5bf922cf2a93f97632a4ab0943dc252a0dab0c42d86dd62e5d91e1a0966e9b628fbf4763fdfbb928540460b797e6be2e7058a82f6083f6d2e7391bb021741459976d4152aa16bbee0c3609dcfac6668db1ef78b7ee9f8b4ced10dd5ae2900101df04cb8403d12d4f82765f82765fc9843ed8cae6828aa6808463569916829670";
        let data = hex::decode(packet).unwrap();
        Message::decode(&data).unwrap();
    }

    #[test]
    fn encode_decode_enr_msg() {
        use alloy_rlp::Decodable;
        use enr::secp256k1::SecretKey;
        use std::net::Ipv4Addr;

        let mut rng = rand::rngs::OsRng;
        let key = SecretKey::new(&mut rng);
        let ip = Ipv4Addr::new(127, 0, 0, 1);
        let tcp = 3000;

        let fork_id: ForkId = ForkId { hash: ForkHash([220, 233, 108, 45]), next: 0u64 };

        let enr = {
            let mut builder = Enr::builder();
            builder.ip(ip.into());
            builder.tcp4(tcp);
            let mut buf = Vec::new();
            let forkentry = EnrForkIdEntry { fork_id };
            forkentry.encode(&mut buf);
            builder.add_value_rlp("eth", buf.into());
            builder.build(&key).unwrap()
        };

        let enr_response = EnrResponse { request_hash: rng.gen(), enr };

        let mut buf = Vec::new();
        enr_response.encode(&mut buf);

        let decoded = EnrResponse::decode(&mut &buf[..]).unwrap();

        let fork_id_decoded = decoded.eth_fork_id().unwrap();
        assert_eq!(fork_id, fork_id_decoded);
    }

    // test vector from the enr library rlp encoding tests
    // <https://github.com/sigp/enr/blob/e59dcb45ea07e423a7091d2a6ede4ad6d8ef2840/src/lib.rs#L1019>

    #[test]
    fn encode_known_rlp_enr() {
        use alloy_rlp::Decodable;
        use enr::{secp256k1::SecretKey, EnrPublicKey};
        use std::net::Ipv4Addr;

        let valid_record = hex!("f884b8407098ad865b00a582051940cb9cf36836572411a47278783077011599ed5cd16b76f2635f4e234738f30813a89eb9137e3e3df5266e3a1f11df72ecf1145ccb9c01826964827634826970847f00000189736563703235366b31a103ca634cae0d49acb401d8a4c6b6fe8c55b70d115bf400769cc1400f3258cd31388375647082765f");
        let signature = hex!("7098ad865b00a582051940cb9cf36836572411a47278783077011599ed5cd16b76f2635f4e234738f30813a89eb9137e3e3df5266e3a1f11df72ecf1145ccb9c");
        let expected_pubkey =
            hex!("03ca634cae0d49acb401d8a4c6b6fe8c55b70d115bf400769cc1400f3258cd3138");

        let enr = Enr::<SecretKey>::decode(&mut &valid_record[..]).unwrap();
        let pubkey = enr.public_key().encode();

        assert_eq!(enr.ip4(), Some(Ipv4Addr::new(127, 0, 0, 1)));
        assert_eq!(enr.id(), Some(String::from("v4")));
        assert_eq!(enr.udp4(), Some(DEFAULT_DISCOVERY_PORT));
        assert_eq!(enr.tcp4(), None);
        assert_eq!(enr.signature(), &signature[..]);
        assert_eq!(pubkey.to_vec(), expected_pubkey);
        assert!(enr.verify());

        assert_eq!(&alloy_rlp::encode(&enr)[..], &valid_record[..]);

        // ensure the length is equal
        assert_eq!(enr.length(), valid_record.len());
    }

    // test vector from the enr library rlp encoding tests
    // <https://github.com/sigp/enr/blob/e59dcb45ea07e423a7091d2a6ede4ad6d8ef2840/src/lib.rs#L1019>
    #[test]
    fn decode_enr_rlp() {
        use enr::secp256k1::SecretKey;
        use std::net::Ipv4Addr;

        let valid_record = hex!("f884b8407098ad865b00a582051940cb9cf36836572411a47278783077011599ed5cd16b76f2635f4e234738f30813a89eb9137e3e3df5266e3a1f11df72ecf1145ccb9c01826964827634826970847f00000189736563703235366b31a103ca634cae0d49acb401d8a4c6b6fe8c55b70d115bf400769cc1400f3258cd31388375647082765f");
        let signature = hex!("7098ad865b00a582051940cb9cf36836572411a47278783077011599ed5cd16b76f2635f4e234738f30813a89eb9137e3e3df5266e3a1f11df72ecf1145ccb9c");
        let expected_pubkey =
            hex!("03ca634cae0d49acb401d8a4c6b6fe8c55b70d115bf400769cc1400f3258cd3138");

        let mut valid_record_buf = valid_record.as_slice();
        let enr = Enr::<SecretKey>::decode(&mut valid_record_buf).unwrap();
        let pubkey = enr.public_key().encode();

        // Byte array must be consumed after enr has finished decoding
        assert!(valid_record_buf.is_empty());

        assert_eq!(enr.ip4(), Some(Ipv4Addr::new(127, 0, 0, 1)));
        assert_eq!(enr.id(), Some(String::from("v4")));
        assert_eq!(enr.udp4(), Some(DEFAULT_DISCOVERY_PORT));
        assert_eq!(enr.tcp4(), None);
        assert_eq!(enr.signature(), &signature[..]);
        assert_eq!(pubkey.to_vec(), expected_pubkey);
        assert!(enr.verify());
    }

    // test vector from the enr library rlp encoding tests
    // <https://github.com/sigp/enr/blob/e59dcb45ea07e423a7091d2a6ede4ad6d8ef2840/src/lib.rs#LL1206C35-L1206C35>
    #[test]
    fn encode_decode_enr_rlp() {
        use enr::{secp256k1::SecretKey, EnrPublicKey};
        use std::net::Ipv4Addr;

        let key = SecretKey::new(&mut rand::rngs::OsRng);
        let ip = Ipv4Addr::new(127, 0, 0, 1);
        let tcp = 3000;

        let enr = {
            let mut builder = Enr::builder();
            builder.ip(ip.into());
            builder.tcp4(tcp);
            builder.build(&key).unwrap()
        };

        let mut encoded_bytes = &alloy_rlp::encode(&enr)[..];
        let decoded_enr = Enr::<SecretKey>::decode(&mut encoded_bytes).unwrap();

        // Byte array must be consumed after enr has finished decoding
        assert!(encoded_bytes.is_empty());

        assert_eq!(decoded_enr, enr);
        assert_eq!(decoded_enr.id(), Some("v4".into()));
        assert_eq!(decoded_enr.ip4(), Some(ip));
        assert_eq!(decoded_enr.tcp4(), Some(tcp));
        assert_eq!(
            decoded_enr.public_key().encode(),
            key.public_key(secp256k1::SECP256K1).encode()
        );
        assert!(decoded_enr.verify());
    }

    mod eip8 {
        use super::*;

        fn junk_enr_request() -> Vec<u8> {
            let mut buf = Vec::new();
            // enr request is just an expiration
            let expire: u64 = 123456;

            // add some junk
            let junk: u64 = 112233;

            // rlp header encoding
            let payload_length = expire.length() + junk.length();
            alloy_rlp::Header { list: true, payload_length }.encode(&mut buf);

            // fields
            expire.encode(&mut buf);
            junk.encode(&mut buf);

            buf
        }

        // checks that junk data at the end of the packet is discarded according to eip-8
        #[test]
        fn eip8_decode_enr_request() {
            let enr_request_with_junk = junk_enr_request();

            let mut buf = enr_request_with_junk.as_slice();
            let decoded = EnrRequest::decode(&mut buf).unwrap();
            assert_eq!(decoded.expire, 123456);
        }

        // checks that junk data at the end of the packet is discarded according to eip-8
        //
        // test vector from eip-8: https://eips.ethereum.org/EIPS/eip-8
        #[test]
        fn eip8_decode_findnode() {
            let findnode_with_junk = hex!("c7c44041b9f7c7e41934417ebac9a8e1a4c6298f74553f2fcfdcae6ed6fe53163eb3d2b52e39fe91831b8a927bf4fc222c3902202027e5e9eb812195f95d20061ef5cd31d502e47ecb61183f74a504fe04c51e73df81f25c4d506b26db4517490103f84eb840ca634cae0d49acb401d8a4c6b6fe8c55b70d115bf400769cc1400f3258cd31387574077f301b421bc84df7266c44e9e6d569fc56be00812904767bf5ccd1fc7f8443b9a35582999983999999280dc62cc8255c73471e0a61da0c89acdc0e035e260add7fc0c04ad9ebf3919644c91cb247affc82b69bd2ca235c71eab8e49737c937a2c396");

            let buf = findnode_with_junk.as_slice();
            let decoded = Message::decode(buf).unwrap();

            let expected_id = hex!("ca634cae0d49acb401d8a4c6b6fe8c55b70d115bf400769cc1400f3258cd31387574077f301b421bc84df7266c44e9e6d569fc56be00812904767bf5ccd1fc7f");
            assert_matches!(decoded.msg, Message::FindNode(FindNode { id, expire: 1136239445 }) if id == expected_id);
        }

        // checks that junk data at the end of the packet is discarded according to eip-8
        //
        // test vector from eip-8: https://eips.ethereum.org/EIPS/eip-8
        #[test]
        fn eip8_decode_neighbours() {
            let neighbours_with_junk = hex!("c679fc8fe0b8b12f06577f2e802d34f6fa257e6137a995f6f4cbfc9ee50ed3710faf6e66f932c4c8d81d64343f429651328758b47d3dbc02c4042f0fff6946a50f4a49037a72bb550f3a7872363a83e1b9ee6469856c24eb4ef80b7535bcf99c0004f9015bf90150f84d846321163782115c82115db8403155e1427f85f10a5c9a7755877748041af1bcd8d474ec065eb33df57a97babf54bfd2103575fa829115d224c523596b401065a97f74010610fce76382c0bf32f84984010203040101b840312c55512422cf9b8a4097e9a6ad79402e87a15ae909a4bfefa22398f03d20951933beea1e4dfa6f968212385e829f04c2d314fc2d4e255e0d3bc08792b069dbf8599020010db83c4d001500000000abcdef12820d05820d05b84038643200b172dcfef857492156971f0e6aa2c538d8b74010f8e140811d53b98c765dd2d96126051913f44582e8c199ad7c6d6819e9a56483f637feaac9448aacf8599020010db885a308d313198a2e037073488203e78203e8b8408dcab8618c3253b558d459da53bd8fa68935a719aff8b811197101a4b2b47dd2d47295286fc00cc081bb542d760717d1bdd6bec2c37cd72eca367d6dd3b9df738443b9a355010203b525a138aa34383fec3d2719a0");

            let buf = neighbours_with_junk.as_slice();
            let decoded = Message::decode(buf).unwrap();

            let _ = NodeRecord {
                address: "99.33.22.55".parse().unwrap(),
                tcp_port: 4444,
                udp_port: 4445,
                id: hex!("3155e1427f85f10a5c9a7755877748041af1bcd8d474ec065eb33df57a97babf54bfd2103575fa829115d224c523596b401065a97f74010610fce76382c0bf32").into(),
            }.length();

            let expected_nodes: Vec<NodeRecord> = vec![
                NodeRecord {
                    address: "99.33.22.55".parse().unwrap(),
                    tcp_port: 4444,
                    udp_port: 4445,
                    id: hex!("3155e1427f85f10a5c9a7755877748041af1bcd8d474ec065eb33df57a97babf54bfd2103575fa829115d224c523596b401065a97f74010610fce76382c0bf32").into(),
                },
                NodeRecord {
                    address: "1.2.3.4".parse().unwrap(),
                    tcp_port: 1,
                    udp_port: 1,
                    id: hex!("312c55512422cf9b8a4097e9a6ad79402e87a15ae909a4bfefa22398f03d20951933beea1e4dfa6f968212385e829f04c2d314fc2d4e255e0d3bc08792b069db").into(),
                },
                NodeRecord {
                    address: "2001:db8:3c4d:15::abcd:ef12".parse().unwrap(),
                    tcp_port: 3333,
                    udp_port: 3333,
                    id: hex!("38643200b172dcfef857492156971f0e6aa2c538d8b74010f8e140811d53b98c765dd2d96126051913f44582e8c199ad7c6d6819e9a56483f637feaac9448aac").into(),
                },
                NodeRecord {
                    address: "2001:db8:85a3:8d3:1319:8a2e:370:7348".parse().unwrap(),
                    tcp_port: 999,
                    udp_port: 1000,
                    id: hex!("8dcab8618c3253b558d459da53bd8fa68935a719aff8b811197101a4b2b47dd2d47295286fc00cc081bb542d760717d1bdd6bec2c37cd72eca367d6dd3b9df73").into(),
                },
            ];
            assert_matches!(decoded.msg, Message::Neighbours(Neighbours { nodes, expire: 1136239445 }) if nodes == expected_nodes);
        }
    }
}<|MERGE_RESOLUTION|>--- conflicted
+++ resolved
@@ -209,11 +209,7 @@
 
 impl NodeEndpoint {
     /// Creates a new [`NodeEndpoint`] from a given UDP address and TCP port.
-<<<<<<< HEAD
-    pub fn from_udp_address(udp_address: &std::net::SocketAddr, tcp_port: u16) -> Self {
-=======
     pub const fn from_udp_address(udp_address: &std::net::SocketAddr, tcp_port: u16) -> Self {
->>>>>>> 105570de
         Self { address: udp_address.ip(), udp_port: udp_address.port(), tcp_port }
     }
 }
