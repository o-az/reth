--- conflicted
+++ resolved
@@ -271,11 +271,7 @@
     /// Returns the path to the reth data directory for this chain.
     ///
     /// `<DIR>/<CHAIN_ID>`
-<<<<<<< HEAD
-    pub fn data_dir_path(&self) -> &Path {
-=======
     pub fn data_dir(&self) -> &Path {
->>>>>>> 2334317d
         self.0.as_ref()
     }
 
@@ -283,51 +279,35 @@
     ///
     /// `<DIR>/<CHAIN_ID>/db`
     pub fn db(&self) -> PathBuf {
-<<<<<<< HEAD
-        self.data_dir_path().join("db")
-=======
         self.data_dir().join("db")
->>>>>>> 2334317d
     }
 
     /// Returns the path to the static_files directory for this chain.
     ///
     /// `<DIR>/<CHAIN_ID>/static_files`
     pub fn static_files(&self) -> PathBuf {
-<<<<<<< HEAD
-        self.data_dir_path().join("static_files")
+        self.data_dir().join("static_files")
     }
 
     /// Returns the path to the compiler directory for this chain.
     ///
     /// `<DIR>/<CHAIN_ID>/compiled_contracts`
     pub fn compiler(&self) -> PathBuf {
-        self.data_dir_path().join("compiled_contracts")
-=======
-        self.data_dir().join("static_files")
->>>>>>> 2334317d
+        self.data_dir().join("compiled_contracts")
     }
 
     /// Returns the path to the reth p2p secret key for this chain.
     ///
     /// `<DIR>/<CHAIN_ID>/discovery-secret`
     pub fn p2p_secret(&self) -> PathBuf {
-<<<<<<< HEAD
-        self.data_dir_path().join("discovery-secret")
-=======
         self.data_dir().join("discovery-secret")
->>>>>>> 2334317d
     }
 
     /// Returns the path to the known peers file for this chain.
     ///
     /// `<DIR>/<CHAIN_ID>/known-peers.json`
     pub fn known_peers(&self) -> PathBuf {
-<<<<<<< HEAD
-        self.data_dir_path().join("known-peers.json")
-=======
         self.data_dir().join("known-peers.json")
->>>>>>> 2334317d
     }
 
     /// Returns the path to the blobstore directory for this chain where blobs of unfinalized
@@ -335,44 +315,28 @@
     ///
     /// `<DIR>/<CHAIN_ID>/blobstore`
     pub fn blobstore(&self) -> PathBuf {
-<<<<<<< HEAD
-        self.data_dir_path().join("blobstore")
-=======
         self.data_dir().join("blobstore")
->>>>>>> 2334317d
     }
 
     /// Returns the path to the local transactions backup file
     ///
     /// `<DIR>/<CHAIN_ID>/txpool-transactions-backup.rlp`
     pub fn txpool_transactions(&self) -> PathBuf {
-<<<<<<< HEAD
-        self.data_dir_path().join("txpool-transactions-backup.rlp")
-=======
         self.data_dir().join("txpool-transactions-backup.rlp")
->>>>>>> 2334317d
     }
 
     /// Returns the path to the config file for this chain.
     ///
     /// `<DIR>/<CHAIN_ID>/reth.toml`
     pub fn config(&self) -> PathBuf {
-<<<<<<< HEAD
-        self.data_dir_path().join("reth.toml")
-=======
         self.data_dir().join("reth.toml")
->>>>>>> 2334317d
     }
 
     /// Returns the path to the jwtsecret file for this chain.
     ///
     /// `<DIR>/<CHAIN_ID>/jwt.hex`
     pub fn jwt(&self) -> PathBuf {
-<<<<<<< HEAD
-        self.data_dir_path().join("jwt.hex")
-=======
         self.data_dir().join("jwt.hex")
->>>>>>> 2334317d
     }
 }
 
