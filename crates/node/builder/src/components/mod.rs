--- conflicted
+++ resolved
@@ -23,11 +23,7 @@
 
 use crate::{ConfigureEvm, FullNodeTypes};
 use reth_consensus::{ConsensusError, FullConsensus};
-<<<<<<< HEAD
-use reth_evm::execute::BlockExecutorProvider;
-=======
 use reth_network::types::NetPrimitivesFor;
->>>>>>> 178b0c1c
 use reth_network_api::FullNetwork;
 use reth_node_api::{NodeTypes, PrimitivesTy, TxTy};
 use reth_payload_builder::PayloadBuilderHandle;
@@ -53,14 +49,7 @@
         + 'static;
 
     /// Network API.
-<<<<<<< HEAD
-    type Network: FullNetwork<
-        BlockHeader = HeaderTy<T::Types>,
-        Client: BlockClient<Block = BlockTy<T::Types>>,
-    >;
-=======
     type Network: FullNetwork<Primitives: NetPrimitivesFor<<T::Types as NodeTypes>::Primitives>>;
->>>>>>> 178b0c1c
 
     /// Returns the transaction pool of the node.
     fn pool(&self) -> &Self::Pool;
@@ -83,11 +72,7 @@
 ///
 /// This provides access to all the components of the node.
 #[derive(Debug)]
-<<<<<<< HEAD
-pub struct Components<Node: FullNodeTypes, Network, Pool, EVM, Executor, Consensus> {
-=======
 pub struct Components<Node: FullNodeTypes, Network, Pool, EVM, Consensus> {
->>>>>>> 178b0c1c
     /// The transaction pool of the node.
     pub transaction_pool: Pool,
     /// The node's EVM configuration, defining settings for the Ethereum Virtual Machine.
@@ -100,17 +85,6 @@
     pub payload_builder_handle: PayloadBuilderHandle<<Node::Types as NodeTypes>::Payload>,
 }
 
-<<<<<<< HEAD
-impl<Node, Pool, EVM, Executor, Cons, Network> NodeComponents<Node>
-    for Components<Node, Network, Pool, EVM, Executor, Cons>
-where
-    Node: FullNodeTypes,
-    Network: FullNetwork<
-        BlockHeader = HeaderTy<Node::Types>,
-        BlockBody = BodyTy<Node::Types>,
-        Block = BlockTy<Node::Types>,
-        Client: BlockClient<Block = BlockTy<Node::Types>>,
-=======
 impl<Node, Pool, EVM, Cons, Network> NodeComponents<Node>
     for Components<Node, Network, Pool, EVM, Cons>
 where
@@ -120,7 +94,6 @@
             PrimitivesTy<Node::Types>,
             PooledTransaction = PoolPooledTx<Pool>,
         >,
->>>>>>> 178b0c1c
     >,
     Pool: TransactionPool<Transaction: PoolTransaction<Consensus = TxTy<Node::Types>>>
         + Unpin
