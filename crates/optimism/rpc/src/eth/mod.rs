--- conflicted
+++ resolved
@@ -17,7 +17,6 @@
 use reth_consensus::NoopConsensus;
 use reth_db_api::FullDatabase;
 use reth_evm::ConfigureEvm;
-<<<<<<< HEAD
 use reth_network_api::{noop::NoopNetwork, NetworkInfo};
 use reth_node_api::{
     FullNodeComponents, FullNodeTypesAdapter, NodePrimitives, NodeTypesWithDBAdapter,
@@ -33,11 +32,6 @@
 use reth_optimism_primitives::{OpBlock, OpPrimitives, OpReceipt, OpTransactionSigned};
 use reth_optimism_txpool::OpPooledTransaction;
 use reth_provider::FullProvider;
-=======
-use reth_network_api::NetworkInfo;
-use reth_node_api::{FullNodeComponents, NodePrimitives};
-use reth_node_builder::rpc::{EthApiBuilder, EthApiCtx};
->>>>>>> cec8e516
 use reth_rpc::eth::{core::EthApiInner, DevSigner};
 use reth_rpc_eth_api::{
     helpers::{
@@ -358,7 +352,12 @@
         self
     }
 
-<<<<<<< HEAD
+    /// With headers to use for the sequencer client requests.
+    pub fn with_sequencer_headers(mut self, sequencer_headers: Vec<String>) -> Self {
+        self.sequencer_headers = sequencer_headers;
+        self
+    }
+
     /// Creates a new light-weight [`OpEthApi`] that has only the database provider component and
     /// [`OpEvmConfig`] component.
     ///
@@ -403,12 +402,6 @@
             inner: Arc::new(OpEthApiInner::<_> { eth_api, sequencer_client: None }),
             _nt: Default::default(),
         }
-=======
-    /// With headers to use for the sequencer client requests.
-    pub fn with_sequencer_headers(mut self, sequencer_headers: Vec<String>) -> Self {
-        self.sequencer_headers = sequencer_headers;
-        self
->>>>>>> cec8e516
     }
 }
 
