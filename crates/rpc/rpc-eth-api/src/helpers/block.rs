//! Database access for `eth_` block RPC methods. Loads block and receipt data w.r.t. network.

use super::{LoadPendingBlock, LoadReceipt, SpawnBlocking};
use crate::{
    types::RpcTypes, EthApiTypes, FromEthApiError, RpcBlock, RpcHeader, RpcNodeCore, RpcReceipt,
};
use alloy_eips::BlockId;
use alloy_primitives::{Sealable, U256};
use alloy_rlp::Encodable;
use alloy_rpc_types_eth::{Block, BlockTransactions, Header, Index};
use futures::Future;
use reth_node_api::BlockBody;
<<<<<<< HEAD
use reth_primitives_traits::{BlockTy, HeaderTy, ReceiptTy, RecoveredBlock, SealedBlock};
use reth_provider::{BlockIdReader, BlockReader, BlockReaderIdExt};
=======
use reth_primitives_traits::{RecoveredBlock, SealedBlock};
use reth_provider::{
    BlockIdReader, BlockReader, BlockReaderIdExt, ProviderHeader, ProviderReceipt, ProviderTx,
};
>>>>>>> 698e9f05
use reth_rpc_types_compat::block::from_block;
use reth_transaction_pool::{PoolTransaction, TransactionPool};
use std::sync::Arc;

/// Result type of the fetched block receipts.
pub type BlockReceiptsResult<N, E> = Result<Option<Vec<RpcReceipt<N>>>, E>;
/// Result type of the fetched block and its receipts.
pub type BlockAndReceiptsResult<Eth> = Result<
    Option<(
        SealedBlock<BlockTy<<Eth as RpcNodeCore>::Primitives>>,
        Arc<Vec<ReceiptTy<<Eth as RpcNodeCore>::Primitives>>>,
    )>,
    <Eth as EthApiTypes>::Error,
>;

/// Block related functions for the [`EthApiServer`](crate::EthApiServer) trait in the
/// `eth_` namespace.
pub trait EthBlocks: LoadBlock {
    /// Returns the block header for the given block id.
    fn rpc_block_header(
        &self,
        block_id: BlockId,
    ) -> impl Future<Output = Result<Option<RpcHeader<Self::NetworkTypes>>, Self::Error>> + Send
    {
        async move { Ok(self.rpc_block(block_id, false).await?.map(|block| block.header)) }
    }

    /// Returns the populated rpc block object for the given block id.
    ///
    /// If `full` is true, the block object will contain all transaction objects, otherwise it will
    /// only contain the transaction hashes.
    fn rpc_block(
        &self,
        block_id: BlockId,
        full: bool,
    ) -> impl Future<Output = Result<Option<RpcBlock<Self::NetworkTypes>>, Self::Error>> + Send
    {
        async move {
            let Some(block) = self.recovered_block(block_id).await? else { return Ok(None) };

            let block = from_block::<_, Self::Primitives>(
                (*block).clone(),
                full.into(),
                self.tx_resp_builder(),
            )?;
            Ok(Some(block))
        }
    }

    /// Returns the number transactions in the given block.
    ///
    /// Returns `None` if the block does not exist
    fn block_transaction_count(
        &self,
        block_id: BlockId,
    ) -> impl Future<Output = Result<Option<usize>, Self::Error>> + Send {
        async move {
            if block_id.is_pending() {
                // Pending block can be fetched directly without need for caching
                return Ok(self
                    .provider()
                    .pending_block()
                    .map_err(Self::Error::from_eth_err)?
                    .map(|block| block.body().transactions().len()))
            }

            let block_hash = match self
                .provider()
                .block_hash_for_id(block_id)
                .map_err(Self::Error::from_eth_err)?
            {
                Some(block_hash) => block_hash,
                None => return Ok(None),
            };

            Ok(self
                .cache()
                .get_recovered_block(block_hash)
                .await
                .map_err(Self::Error::from_eth_err)?
                .map(|b| b.body().transaction_count()))
        }
    }

    /// Helper function for `eth_getBlockReceipts`.
    ///
    /// Returns all transaction receipts in block, or `None` if block wasn't found.
    fn block_receipts(
        &self,
        block_id: BlockId,
    ) -> impl Future<Output = BlockReceiptsResult<Self::NetworkTypes, Self::Error>> + Send
    where
        Self: LoadReceipt;

    /// Helper method that loads a block and all its receipts.
    fn load_block_and_receipts(
        &self,
        block_id: BlockId,
    ) -> impl Future<Output = BlockAndReceiptsResult<Self>> + Send
    where
        Self: LoadReceipt,
        Self::Pool:
            TransactionPool<Transaction: PoolTransaction<Consensus = ProviderTx<Self::Provider>>>,
    {
        async move {
            if block_id.is_pending() {
                // First, try to get the pending block from the provider, in case we already
                // received the actual pending block from the CL.
                if let Some((block, receipts)) = self
                    .provider()
                    .pending_block_and_receipts()
                    .map_err(Self::Error::from_eth_err)?
                {
                    return Ok(Some((block, Arc::new(receipts))));
                }

                // If no pending block from provider, build the pending block locally.
                if let Some((block, receipts)) = self.local_pending_block().await? {
                    return Ok(Some((block.into_sealed_block(), Arc::new(receipts))));
                }
            }

            if let Some(block_hash) =
                self.provider().block_hash_for_id(block_id).map_err(Self::Error::from_eth_err)?
            {
                return self
                    .cache()
                    .get_block_and_receipts(block_hash)
                    .await
                    .map_err(Self::Error::from_eth_err)
                    .map(|b| b.map(|(b, r)| (b.clone_sealed_block(), r)))
            }

            Ok(None)
        }
    }

    /// Returns uncle headers of given block.
    ///
    /// Returns an empty vec if there are none.
    #[expect(clippy::type_complexity)]
    fn ommers(
        &self,
        block_id: BlockId,
    ) -> Result<Option<Vec<HeaderTy<Self::Primitives>>>, Self::Error> {
        self.provider().ommers_by_id(block_id).map_err(Self::Error::from_eth_err)
    }

    /// Returns uncle block at given index in given block.
    ///
    /// Returns `None` if index out of range.
    fn ommer_by_block_and_index(
        &self,
        block_id: BlockId,
        index: Index,
    ) -> impl Future<Output = Result<Option<RpcBlock<Self::NetworkTypes>>, Self::Error>> + Send
    {
        async move {
            let uncles = if block_id.is_pending() {
                // Pending block can be fetched directly without need for caching
                self.provider()
                    .pending_block()
                    .map_err(Self::Error::from_eth_err)?
                    .and_then(|block| block.body().ommers().map(|o| o.to_vec()))
            } else {
                self.provider().ommers_by_id(block_id).map_err(Self::Error::from_eth_err)?
            }
            .unwrap_or_default();

            Ok(uncles.into_iter().nth(index.into()).map(|header| {
                let block = alloy_consensus::Block::<alloy_consensus::TxEnvelope, _>::uncle(header);
                let size = U256::from(block.length());
                Block {
                    uncles: vec![],
                    header: Header::from_consensus(block.header.seal_slow(), None, Some(size)),
                    transactions: BlockTransactions::Uncle,
                    withdrawals: None,
                }
            }))
        }
    }
}

/// Loads a block from database.
///
/// Behaviour shared by several `eth_` RPC methods, not exclusive to `eth_` blocks RPC methods.
pub trait LoadBlock:
<<<<<<< HEAD
    LoadPendingBlock<NetworkTypes: RpcTypes<Header = Header<HeaderTy<Self::Primitives>>>>
    + SpawnBlocking
=======
    LoadPendingBlock
    + SpawnBlocking
    + RpcNodeCoreExt<
        Pool: TransactionPool<Transaction: PoolTransaction<Consensus = ProviderTx<Self::Provider>>>,
    >
>>>>>>> 698e9f05
{
    /// Returns the block object for the given block id.
    #[expect(clippy::type_complexity)]
    fn recovered_block(
        &self,
        block_id: BlockId,
    ) -> impl Future<
        Output = Result<Option<Arc<RecoveredBlock<BlockTy<Self::Primitives>>>>, Self::Error>,
    > + Send {
        async move {
            if block_id.is_pending() {
                // Pending block can be fetched directly without need for caching
                if let Some(pending_block) = self
                    .provider()
                    .pending_block_with_senders()
                    .map_err(Self::Error::from_eth_err)?
                {
                    return Ok(Some(Arc::new(pending_block)));
                }

                // If no pending block from provider, try to get local pending block
                return match self.local_pending_block().await? {
                    Some((block, _)) => Ok(Some(Arc::new(block))),
                    None => Ok(None),
                };
            }

            let block_hash = match self
                .provider()
                .block_hash_for_id(block_id)
                .map_err(Self::Error::from_eth_err)?
            {
                Some(block_hash) => block_hash,
                None => return Ok(None),
            };

            self.cache().get_recovered_block(block_hash).await.map_err(Self::Error::from_eth_err)
        }
    }
}<|MERGE_RESOLUTION|>--- conflicted
+++ resolved
@@ -10,15 +10,8 @@
 use alloy_rpc_types_eth::{Block, BlockTransactions, Header, Index};
 use futures::Future;
 use reth_node_api::BlockBody;
-<<<<<<< HEAD
-use reth_primitives_traits::{BlockTy, HeaderTy, ReceiptTy, RecoveredBlock, SealedBlock};
+use reth_primitives_traits::{BlockTy, HeaderTy, ReceiptTy, RecoveredBlock, SealedBlock, TxTy};
 use reth_provider::{BlockIdReader, BlockReader, BlockReaderIdExt};
-=======
-use reth_primitives_traits::{RecoveredBlock, SealedBlock};
-use reth_provider::{
-    BlockIdReader, BlockReader, BlockReaderIdExt, ProviderHeader, ProviderReceipt, ProviderTx,
-};
->>>>>>> 698e9f05
 use reth_rpc_types_compat::block::from_block;
 use reth_transaction_pool::{PoolTransaction, TransactionPool};
 use std::sync::Arc;
@@ -121,7 +114,7 @@
     where
         Self: LoadReceipt,
         Self::Pool:
-            TransactionPool<Transaction: PoolTransaction<Consensus = ProviderTx<Self::Provider>>>,
+            TransactionPool<Transaction: PoolTransaction<Consensus = TxTy<Self::Primitives>>>,
     {
         async move {
             if block_id.is_pending() {
@@ -206,16 +199,10 @@
 ///
 /// Behaviour shared by several `eth_` RPC methods, not exclusive to `eth_` blocks RPC methods.
 pub trait LoadBlock:
-<<<<<<< HEAD
-    LoadPendingBlock<NetworkTypes: RpcTypes<Header = Header<HeaderTy<Self::Primitives>>>>
-    + SpawnBlocking
-=======
-    LoadPendingBlock
-    + SpawnBlocking
-    + RpcNodeCoreExt<
-        Pool: TransactionPool<Transaction: PoolTransaction<Consensus = ProviderTx<Self::Provider>>>,
-    >
->>>>>>> 698e9f05
+    LoadPendingBlock<
+        NetworkTypes: RpcTypes<Header = Header<HeaderTy<Self::Primitives>>>,
+        Pool: TransactionPool<Transaction: PoolTransaction<Consensus = TxTy<Self::Primitives>>>,
+    > + SpawnBlocking
 {
     /// Returns the block object for the given block id.
     #[expect(clippy::type_complexity)]
