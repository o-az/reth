--- conflicted
+++ resolved
@@ -351,15 +351,11 @@
             random_block, random_block_range, random_changeset_range, random_contract_account_range,
         },
     };
-<<<<<<< HEAD
     use reth_primitives::{
         keccak256, stage::StageUnitCheckpoint, SealedBlock, SnapshotSegment, StorageEntry, B256,
         U256,
     };
     use reth_provider::providers::SnapshotWriter;
-=======
-    use reth_primitives::{keccak256, stage::StageUnitCheckpoint, SealedBlock, StorageEntry, U256};
->>>>>>> 6dc30b42
     use reth_trie::test_utils::{state_root, state_root_prehashed};
     use std::collections::BTreeMap;
 
