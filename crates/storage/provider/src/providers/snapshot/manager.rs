use super::{
    metrics::SnapshotProviderMetrics, LoadedJar, SnapshotJarProvider, SnapshotProviderRW,
    SnapshotProviderRWRefMut, BLOCKS_PER_SNAPSHOT,
};
use crate::{
    to_range, BlockHashReader, BlockNumReader, BlockReader, BlockSource, HeaderProvider,
    ReceiptProvider, StatsReader, TransactionVariant, TransactionsProvider,
    TransactionsProviderExt, WithdrawalsProvider,
};
use dashmap::{mapref::entry::Entry as DashMapEntry, DashMap};
use parking_lot::RwLock;
use reth_db::{
    codecs::CompactU256,
    models::StoredBlockBodyIndices,
    snapshot::{
        iter_snapshots, ColumnSelectorOne, HeaderMask, ReceiptMask, SnapshotCursor, TransactionMask,
    },
    table::Table,
    tables, RawValue,
};
use reth_interfaces::provider::{ProviderError, ProviderResult};
use reth_nippy_jar::NippyJar;
use reth_primitives::{
    keccak256,
    snapshot::{find_fixed_range, HighestSnapshots, SegmentHeader, SegmentRangeInclusive},
    Address, Block, BlockHash, BlockHashOrNumber, BlockNumber, BlockWithSenders, ChainInfo, Header,
    Receipt, SealedBlock, SealedBlockWithSenders, SealedHeader, SnapshotSegment, TransactionMeta,
    TransactionSigned, TransactionSignedNoHash, TxHash, TxNumber, Withdrawal, Withdrawals, B256,
    U256,
};
use std::{
    collections::{hash_map::Entry, BTreeMap, HashMap},
    ops::{Deref, Range, RangeBounds, RangeInclusive},
    path::{Path, PathBuf},
    sync::{mpsc, Arc},
};
use tracing::warn;

/// Alias type for a map that can be queried for block ranges from a transaction
/// segment respectively. It uses `TxNumber` to represent the transaction end of a snapshot range.
type SegmentRanges = HashMap<SnapshotSegment, BTreeMap<TxNumber, SegmentRangeInclusive>>;

/// [`SnapshotProvider`] manages all existing [`SnapshotJarProvider`].
#[derive(Debug, Default, Clone)]
pub struct SnapshotProvider(Arc<SnapshotProviderInner>);

impl SnapshotProvider {
    /// Creates a new [`SnapshotProvider`].
    pub fn new(path: impl AsRef<Path>) -> ProviderResult<Self> {
        let provider = Self(Arc::new(SnapshotProviderInner::new(path)?));
        provider.initialize_index()?;
        Ok(provider)
    }
}

impl Deref for SnapshotProvider {
    type Target = SnapshotProviderInner;

    fn deref(&self) -> &Self::Target {
        &self.0
    }
}

/// [`SnapshotProviderInner`] manages all existing [`SnapshotJarProvider`].
#[derive(Debug, Default)]
pub struct SnapshotProviderInner {
    /// Maintains a map which allows for concurrent access to different `NippyJars`, over different
    /// segments and ranges.
    map: DashMap<(BlockNumber, SnapshotSegment), LoadedJar>,
    /// Max snapshotted block for each snapshot segment
    snapshots_max_block: RwLock<HashMap<SnapshotSegment, u64>>,
    /// Available snapshot block ranges on disk indexed by max transactions.
    snapshots_tx_index: RwLock<SegmentRanges>,
    /// Directory where snapshots are located
    path: PathBuf,
    /// Whether [`SnapshotJarProvider`] loads filters into memory. If not, `by_hash` queries won't
    /// be able to be queried directly.
    load_filters: bool,
    /// Maintains a map of Snapshot writers for each [`SnapshotSegment`]
    writers: DashMap<SnapshotSegment, SnapshotProviderRW<'static>>,
    metrics: Option<Arc<SnapshotProviderMetrics>>,
}

impl SnapshotProviderInner {
    /// Creates a new [`SnapshotProviderInner`].
    fn new(path: impl AsRef<Path>) -> ProviderResult<Self> {
        let provider = Self {
            map: Default::default(),
            writers: Default::default(),
            snapshots_max_block: Default::default(),
            snapshots_tx_index: Default::default(),
            path: path.as_ref().to_path_buf(),
            load_filters: false,
            metrics: None,
        };

        Ok(provider)
    }
}

impl SnapshotProvider {
    /// Loads filters into memory when creating a [`SnapshotJarProvider`].
    pub fn with_filters(self) -> Self {
        let mut provider =
            Arc::try_unwrap(self.0).expect("should be called when initializing only");
        provider.load_filters = true;
        Self(Arc::new(provider))
    }

    /// Enables metrics on the [`SnapshotProvider`].
    pub fn with_metrics(self) -> Self {
        let mut provider =
            Arc::try_unwrap(self.0).expect("should be called when initializing only");
        provider.metrics = Some(Arc::new(SnapshotProviderMetrics::default()));
        Self(Arc::new(provider))
    }

    /// Gets the [`SnapshotJarProvider`] of the requested segment and block.
    pub fn get_segment_provider_from_block(
        &self,
        segment: SnapshotSegment,
        block: BlockNumber,
        path: Option<&Path>,
    ) -> ProviderResult<SnapshotJarProvider<'_>> {
        self.get_segment_provider(
            segment,
            || self.get_segment_ranges_from_block(segment, block),
            path,
        )?
        .ok_or_else(|| ProviderError::MissingSnapshotBlock(segment, block))
    }

    /// Gets the [`SnapshotJarProvider`] of the requested segment and transaction.
    pub fn get_segment_provider_from_transaction(
        &self,
        segment: SnapshotSegment,
        tx: TxNumber,
        path: Option<&Path>,
    ) -> ProviderResult<SnapshotJarProvider<'_>> {
        self.get_segment_provider(
            segment,
            || self.get_segment_ranges_from_transaction(segment, tx),
            path,
        )?
        .ok_or_else(|| ProviderError::MissingSnapshotTx(segment, tx))
    }

    /// Gets the [`SnapshotJarProvider`] of the requested segment and block or transaction.
    ///
    /// `fn_range` should make sure the range goes through `find_fixed_range`.
    pub fn get_segment_provider(
        &self,
        segment: SnapshotSegment,
        fn_range: impl Fn() -> Option<SegmentRangeInclusive>,
        path: Option<&Path>,
    ) -> ProviderResult<Option<SnapshotJarProvider<'_>>> {
        // If we have a path, then get the block range from its name.
        // Otherwise, check `self.available_snapshots`
        let block_range = match path {
            Some(path) => SnapshotSegment::parse_filename(
                &path
                    .file_name()
                    .ok_or_else(|| ProviderError::MissingSnapshotPath(segment, path.to_path_buf()))?
                    .to_string_lossy(),
            )
            .and_then(|(parsed_segment, block_range)| {
                if parsed_segment == segment {
                    return Some(block_range)
                }
                None
            }),
            None => fn_range(),
        };

        // Return cached `LoadedJar` or insert it for the first time, and then, return it.
        if let Some(block_range) = block_range {
            return Ok(Some(self.get_or_create_jar_provider(segment, &block_range)?))
        }

        Ok(None)
    }

    /// Given a segment and block range it removes the cached provider from the map.
    pub fn remove_cached_provider(
        &self,
        segment: SnapshotSegment,
<<<<<<< HEAD
        fixed_block_range_end: BlockNumber,
    ) {
        self.map.remove(&(fixed_block_range_end, segment));
    }

    /// Given a segment and block range it deletes the jar and all files associated with it.
    ///
    /// CAUTION: destructive. Deletes files on disk.
    pub fn delete_jar(
        &self,
        segment: SnapshotSegment,
        fixed_block_range: SegmentRangeInclusive,
    ) -> ProviderResult<()> {
        let key = (fixed_block_range.end(), segment);
        let jar = if let Some((_, jar)) = self.map.remove(&key) {
            jar.jar
        } else {
            NippyJar::<SegmentHeader>::load(&self.path.join(segment.filename(&fixed_block_range)))
                .map(|jar| {
                    if self.load_filters {
                        return jar.load_filters()
                    }
                    Ok(jar)
                })??
        };

        jar.delete()?;
        self.update_index(segment, None)?;

        Ok(())
    }

    /// Given a segment and block range it returns a cached
    /// [`SnapshotJarProvider`]. TODO(joshie): we should check the size and pop N if there's too
    /// many.
    fn get_or_create_jar_provider(
        &self,
        segment: SnapshotSegment,
        fixed_block_range: &SegmentRangeInclusive,
    ) -> ProviderResult<SnapshotJarProvider<'_>> {
        let key = (fixed_block_range.end(), segment);
        let result: ProviderResult<SnapshotJarProvider<'_>> =
            if let Some(jar) = self.map.get(&key) {
                Ok(jar.into())
            } else {
                let jar = NippyJar::load(&self.path.join(segment.filename(fixed_block_range)))
                    .map(|jar| {
                    if self.load_filters {
                        return jar.load_filters()
                    }
                    Ok(jar)
                })??;

                match self.map.entry(key) {
                    DashMapEntry::Occupied(_) => {}
                    DashMapEntry::Vacant(entry) => {
                        entry.insert(LoadedJar::new(jar)?);
                    }
                };

                Ok(self.map.get(&key).expect("qed").into())
            };

        let mut provider = result?;
        if let Some(metrics) = &self.metrics {
            provider = provider.with_metrics(metrics.clone());
        }
        Ok(provider)
=======
        block_range: &RangeInclusive<u64>,
        tx_range: &RangeInclusive<u64>,
    ) -> ProviderResult<SnapshotJarProvider<'_>> {
        let key = (*block_range.end(), segment);
        let entry = match self.map.entry(key) {
            dashmap::mapref::entry::Entry::Occupied(entry) => entry.into_ref(),
            dashmap::mapref::entry::Entry::Vacant(entry) => {
                let path = self.path.join(segment.filename(block_range, tx_range));
                let mut jar = NippyJar::load(&path)?;
                if self.load_filters {
                    jar.load_filters()?;
                }
                let loaded_jar = LoadedJar::new(jar)?;
                entry.insert(loaded_jar)
            }
        };
        Ok(entry.downgrade().into())
>>>>>>> 9ca813ae
    }

    /// Gets a snapshot segment's block range from the provider inner block
    /// index.
    fn get_segment_ranges_from_block(
        &self,
        segment: SnapshotSegment,
        block: u64,
    ) -> Option<SegmentRangeInclusive> {
        self.snapshots_max_block
            .read()
            .get(&segment)
            .filter(|max| **max >= block)
            .map(|_| find_fixed_range(block))
    }

    /// Gets a snapshot segment's fixed block range from the provider inner
    /// transaction index.
    fn get_segment_ranges_from_transaction(
        &self,
        segment: SnapshotSegment,
        tx: u64,
    ) -> Option<SegmentRangeInclusive> {
        let snapshots = self.snapshots_tx_index.read();
        let segment_snapshots = snapshots.get(&segment)?;

        // It's more probable that the request comes from a newer tx height, so we iterate
        // the snapshots in reverse.
        let mut snapshots_rev_iter = segment_snapshots.iter().rev().peekable();

        while let Some((tx_end, block_range)) = snapshots_rev_iter.next() {
            if tx > *tx_end {
                // request tx is higher than highest snapshot tx
                return None
            }
            let tx_start = snapshots_rev_iter.peek().map(|(tx_end, _)| *tx_end + 1).unwrap_or(0);
            if tx_start <= tx {
                return Some(find_fixed_range(block_range.end()))
            }
        }
        None
    }

    /// Updates the inner transaction and block indexes alongside the internal cached providers in
    /// `self.map`.
    ///
    /// Any entry higher than `segment_max_block` will be deleted from the previous structures.
    ///
    /// If `segment_max_block` is None it means there's no static file for this segment.
    pub fn update_index(
        &self,
        segment: SnapshotSegment,
        segment_max_block: Option<BlockNumber>,
    ) -> ProviderResult<()> {
        let mut max_block = self.snapshots_max_block.write();
        let mut tx_index = self.snapshots_tx_index.write();

        match segment_max_block {
            Some(segment_max_block) => {
                // Update the max block for the segment
                max_block.insert(segment, segment_max_block);
                let fixed_range = find_fixed_range(segment_max_block);

                let jar = NippyJar::<SegmentHeader>::load(
                    &self.path.join(segment.filename(&fixed_range)),
                )?;

                // Updates the tx index by first removing all entries which have a higher
                // block_start than our current static file.
                if let Some(tx_range) = jar.user_header().tx_range() {
                    let tx_end = tx_range.end();

                    // Current block range has the same block start as `fixed_range``, but block end
                    // might be different if we are still filling this static file.
                    let current_block_range = jar.user_header().block_range();

                    // Considering that `update_index` is called when we either append/truncate, we
                    // are sure that we are handling the latest data points.
                    //
                    // Here we remove every entry of the index that has a block start higher or
                    // equal than our current one. This is important in the case
                    // that we prune a lot of rows resulting in a file (and thus
                    // a higher block range) deletion.
                    tx_index
                        .entry(segment)
                        .and_modify(|index| {
                            index
                                .retain(|_, block_range| block_range.start() < fixed_range.start());
                            index.insert(tx_end, current_block_range);
                        })
                        .or_insert_with(|| BTreeMap::from([(tx_end, current_block_range)]));
                } else if let Some(1) = tx_index.get(&segment).map(|index| index.len()) {
                    // Only happens if we unwind all the txs/receipts from the first static file.
                    // Should only happen in test scenarios.
                    if jar.user_header().block_start() == 0 &&
                        matches!(
                            segment,
                            SnapshotSegment::Receipts | SnapshotSegment::Transactions
                        )
                    {
                        tx_index.remove(&segment);
                    }
                }

                // Update the cached provider.
                self.map.insert((fixed_range.end(), segment), LoadedJar::new(jar)?);

                // Delete any cached provider that no longer has an associated jar.
                self.map.retain(|(end, seg), _| !(*seg == segment && *end > fixed_range.end()));
            }
            None => {
                tx_index.remove(&segment);
                max_block.remove(&segment);
            }
        };

        Ok(())
    }

    /// Initializes the inner transaction and block index
    pub fn initialize_index(&self) -> ProviderResult<()> {
        let mut max_block = self.snapshots_max_block.write();
        let mut tx_index = self.snapshots_tx_index.write();

        tx_index.clear();

        for (segment, ranges) in iter_snapshots(&self.path)? {
            // Update last block for each segment
            if let Some((block_range, _)) = ranges.last() {
                max_block.insert(segment, block_range.end());
            }

            // Update tx -> block_range index
            for (block_range, tx_range) in ranges {
                if let Some(tx_range) = tx_range {
                    let tx_end = tx_range.end();

                    match tx_index.entry(segment) {
                        Entry::Occupied(mut index) => {
                            index.get_mut().insert(tx_end, block_range);
                        }
                        Entry::Vacant(index) => {
                            index.insert(BTreeMap::from([(tx_end, block_range)]));
                        }
                    };
                }
            }
        }

        Ok(())
    }

    /// Gets the highest snapshot block if it exists for a snapshot segment.
    pub fn get_highest_snapshot_block(&self, segment: SnapshotSegment) -> Option<BlockNumber> {
        self.snapshots_max_block.read().get(&segment).copied()
    }

    /// Gets the highest snapshotted transaction.
    pub fn get_highest_snapshot_tx(&self, segment: SnapshotSegment) -> Option<TxNumber> {
        self.snapshots_tx_index
            .read()
            .get(&segment)
            .and_then(|index| index.last_key_value().map(|(last_tx, _)| *last_tx))
    }

    /// Gets the highest snapshotted blocks for all segments.
    pub fn get_highest_snapshots(&self) -> HighestSnapshots {
        HighestSnapshots {
            headers: self.get_highest_snapshot_block(SnapshotSegment::Headers),
            receipts: self.get_highest_snapshot_block(SnapshotSegment::Receipts),
            transactions: self.get_highest_snapshot_block(SnapshotSegment::Transactions),
        }
    }

    /// Iterates through segment snapshots in reverse order, executing a function until it returns
    /// some object. Useful for finding objects by [`TxHash`] or [`BlockHash`].
    pub fn find_snapshot<T>(
        &self,
        segment: SnapshotSegment,
        func: impl Fn(SnapshotJarProvider<'_>) -> ProviderResult<Option<T>>,
    ) -> ProviderResult<Option<T>> {
        if let Some(highest_block) = self.get_highest_snapshot_block(segment) {
            let mut range = find_fixed_range(highest_block);
            while range.end() > 0 {
                if let Some(res) = func(self.get_or_create_jar_provider(segment, &range)?)? {
                    return Ok(Some(res))
                }
                range = SegmentRangeInclusive::new(
                    range.start().saturating_sub(BLOCKS_PER_SNAPSHOT),
                    range.end().saturating_sub(BLOCKS_PER_SNAPSHOT),
                );
            }
        }

        Ok(None)
    }

    /// Fetches data within a specified range across multiple snapshot files.
    ///
    /// This function iteratively retrieves data using `get_fn` for each item in the given range.
    /// It continues fetching until the end of the range is reached or the provided `predicate`
    /// returns false.
    pub fn fetch_range_with_predicate<T, F, P>(
        &self,
        segment: SnapshotSegment,
        range: Range<u64>,
        mut get_fn: F,
        mut predicate: P,
    ) -> ProviderResult<Vec<T>>
    where
        F: FnMut(&mut SnapshotCursor<'_>, u64) -> ProviderResult<Option<T>>,
        P: FnMut(&T) -> bool,
    {
        let get_provider = |start: u64| match segment {
            SnapshotSegment::Headers => self.get_segment_provider_from_block(segment, start, None),
            SnapshotSegment::Transactions | SnapshotSegment::Receipts => {
                self.get_segment_provider_from_transaction(segment, start, None)
            }
        };

        let mut result = Vec::with_capacity((range.end - range.start).min(100) as usize);
        let mut provider = get_provider(range.start)?;
        let mut cursor = provider.cursor()?;

        // advances number in range
        'outer: for number in range {
            // The `retrying` flag ensures a single retry attempt per `number`. If `get_fn` fails to
            // access data in two different static files, it halts further attempts by returning
            // an error, effectively preventing infinite retry loops.
            let mut retrying = false;

            // advances snapshot files if `get_fn` returns None
            'inner: loop {
                match get_fn(&mut cursor, number)? {
                    Some(res) => {
                        if !predicate(&res) {
                            break 'outer
                        }
                        result.push(res);
                        break 'inner
                    }
                    None => {
                        if retrying {
                            warn!(
                                target: "provider::static_file",
                                ?segment,
                                ?number,
                                "Could not find block or tx number on a range request"
                            );

                            let err = if segment.is_headers() {
                                ProviderError::MissingSnapshotBlock(segment, number)
                            } else {
                                ProviderError::MissingSnapshotTx(segment, number)
                            };
                            return Err(err)
                        }
                        provider = get_provider(number)?;
                        cursor = provider.cursor()?;
                        retrying = true;
                    }
                }
            }
        }

        Ok(result)
    }

    /// Fetches data within a specified range across multiple snapshot files.
    ///
    /// Returns an iterator over the data
    pub fn fetch_range_iter<'a, T, F>(
        &'a self,
        segment: SnapshotSegment,
        range: Range<u64>,
        get_fn: F,
    ) -> ProviderResult<impl Iterator<Item = ProviderResult<T>> + 'a>
    where
        F: Fn(&mut SnapshotCursor<'_>, u64) -> ProviderResult<Option<T>> + 'a,
        T: std::fmt::Debug,
    {
        let get_provider = move |start: u64| match segment {
            SnapshotSegment::Headers => self.get_segment_provider_from_block(segment, start, None),
            SnapshotSegment::Transactions | SnapshotSegment::Receipts => {
                self.get_segment_provider_from_transaction(segment, start, None)
            }
        };
        let mut provider = get_provider(range.start)?;

        Ok(range.filter_map(move |number| {
            match get_fn(&mut provider.cursor().ok()?, number).transpose() {
                Some(result) => Some(result),
                None => {
                    provider = get_provider(number).ok()?;
                    get_fn(&mut provider.cursor().ok()?, number).transpose()
                }
            }
        }))
    }

    /// Returns directory where snapshots are located.
    pub fn directory(&self) -> &Path {
        &self.path
    }

    /// Retrieves data from the database or snapshot, wherever it's available.
    ///
    /// # Arguments
    /// * `segment` - The segment of the snapshot to check against.
    /// * `index_key` - Requested index key, usually a block or transaction number.
    /// * `fetch_from_snapshot` - A closure that defines how to fetch the data from the snapshot
    ///   provider.
    /// * `fetch_from_database` - A closure that defines how to fetch the data from the database
    ///   when the snapshot doesn't contain the required data or is not available.
    pub fn get_with_snapshot_or_database<T, FS, FD>(
        &self,
        segment: SnapshotSegment,
        number: u64,
        fetch_from_snapshot: FS,
        fetch_from_database: FD,
    ) -> ProviderResult<Option<T>>
    where
        FS: Fn(&SnapshotProvider) -> ProviderResult<Option<T>>,
        FD: Fn() -> ProviderResult<Option<T>>,
    {
        // If there is, check the maximum block or transaction number of the segment.
        let snapshot_upper_bound = match segment {
            SnapshotSegment::Headers => self.get_highest_snapshot_block(segment),
            SnapshotSegment::Transactions | SnapshotSegment::Receipts => {
                self.get_highest_snapshot_tx(segment)
            }
        };

        if snapshot_upper_bound.map_or(false, |snapshot_upper_bound| snapshot_upper_bound >= number)
        {
            return fetch_from_snapshot(self)
        }
        fetch_from_database()
    }

    /// Gets data within a specified range, potentially spanning different snapshots and database.
    ///
    /// # Arguments
    /// * `segment` - The segment of the snapshot to query.
    /// * `block_range` - The range of data to fetch.
    /// * `fetch_from_snapshot` - A function to fetch data from the snapshot.
    /// * `fetch_from_database` - A function to fetch data from the database.
    /// * `predicate` - A function used to evaluate each item in the fetched data. Fetching is
    ///   terminated when this function returns false, thereby filtering the data based on the
    ///   provided condition.
    pub fn get_range_with_snapshot_or_database<T, P, FS, FD>(
        &self,
        segment: SnapshotSegment,
        mut block_or_tx_range: Range<u64>,
        fetch_from_snapshot: FS,
        mut fetch_from_database: FD,
        mut predicate: P,
    ) -> ProviderResult<Vec<T>>
    where
        FS: Fn(&SnapshotProvider, Range<u64>, &mut P) -> ProviderResult<Vec<T>>,
        FD: FnMut(Range<u64>, P) -> ProviderResult<Vec<T>>,
        P: FnMut(&T) -> bool,
    {
        let mut data = Vec::new();

        // If there is, check the maximum block or transaction number of the segment.
        if let Some(snapshot_upper_bound) = match segment {
            SnapshotSegment::Headers => self.get_highest_snapshot_block(segment),
            SnapshotSegment::Transactions | SnapshotSegment::Receipts => {
                self.get_highest_snapshot_tx(segment)
            }
        } {
            if block_or_tx_range.start <= snapshot_upper_bound {
                let end = block_or_tx_range.end.min(snapshot_upper_bound + 1);
                data.extend(fetch_from_snapshot(
                    self,
                    block_or_tx_range.start..end,
                    &mut predicate,
                )?);
                block_or_tx_range.start = end;
            }
        }

        if block_or_tx_range.end > block_or_tx_range.start {
            data.extend(fetch_from_database(block_or_tx_range, predicate)?)
        }

        Ok(data)
    }

    #[cfg(any(test, feature = "test-utils"))]
    /// Returns snapshots directory
    pub fn path(&self) -> &Path {
        &self.path
    }
}

/// Helper trait to manage different [`SnapshotProviderRW`] of an `Arc<SnapshotProvider`
pub trait SnapshotWriter {
    /// Returns a mutable reference to a [`SnapshotProviderRW`] of a [`SnapshotSegment`].
    fn get_writer(
        &self,
        block: BlockNumber,
        segment: SnapshotSegment,
    ) -> ProviderResult<SnapshotProviderRWRefMut<'_>>;

    /// Returns a mutable reference to a [`SnapshotProviderRW`] of the latest [`SnapshotSegment`].
    fn latest_writer(
        &self,
        segment: SnapshotSegment,
    ) -> ProviderResult<SnapshotProviderRWRefMut<'_>>;

    /// Commits all changes of all [`SnapshotProviderRW`] of all [`SnapshotSegment`].
    fn commit(&self) -> ProviderResult<()>;
}

impl SnapshotWriter for SnapshotProvider {
    fn get_writer(
        &self,
        block: BlockNumber,
        segment: SnapshotSegment,
    ) -> ProviderResult<SnapshotProviderRWRefMut<'_>> {
        tracing::trace!(target: "providers::static_file", ?block, ?segment, "Getting static file writer.");
        Ok(match self.writers.entry(segment) {
            DashMapEntry::Occupied(entry) => entry.into_ref(),
            DashMapEntry::Vacant(entry) => {
                let writer =
                    SnapshotProviderRW::new(segment, block, self.clone(), self.metrics.clone())?;
                entry.insert(writer)
            }
        })
    }

    fn latest_writer(
        &self,
        segment: SnapshotSegment,
    ) -> ProviderResult<SnapshotProviderRWRefMut<'_>> {
        self.get_writer(self.get_highest_snapshot_block(segment).unwrap_or_default(), segment)
    }

    fn commit(&self) -> ProviderResult<()> {
        for mut writer in self.writers.iter_mut() {
            writer.commit()?;
        }
        Ok(())
    }
}

impl HeaderProvider for SnapshotProvider {
    fn header(&self, block_hash: &BlockHash) -> ProviderResult<Option<Header>> {
        self.find_snapshot(SnapshotSegment::Headers, |jar_provider| {
            Ok(jar_provider
                .cursor()?
                .get_two::<HeaderMask<Header, BlockHash>>(block_hash.into())?
                .and_then(|(header, hash)| {
                    if &hash == block_hash {
                        return Some(header)
                    }
                    None
                }))
        })
    }

    fn header_by_number(&self, num: BlockNumber) -> ProviderResult<Option<Header>> {
        self.get_segment_provider_from_block(SnapshotSegment::Headers, num, None)?
            .header_by_number(num)
    }

    fn header_td(&self, block_hash: &BlockHash) -> ProviderResult<Option<U256>> {
        self.find_snapshot(SnapshotSegment::Headers, |jar_provider| {
            Ok(jar_provider
                .cursor()?
                .get_two::<HeaderMask<CompactU256, BlockHash>>(block_hash.into())?
                .and_then(|(td, hash)| (&hash == block_hash).then_some(td.0)))
        })
    }

    fn header_td_by_number(&self, num: BlockNumber) -> ProviderResult<Option<U256>> {
        self.get_segment_provider_from_block(SnapshotSegment::Headers, num, None)?
            .header_td_by_number(num)
    }

    fn headers_range(&self, range: impl RangeBounds<BlockNumber>) -> ProviderResult<Vec<Header>> {
        self.fetch_range_with_predicate(
            SnapshotSegment::Headers,
            to_range(range),
            |cursor, number| cursor.get_one::<HeaderMask<Header>>(number.into()),
            |_| true,
        )
    }

    fn sealed_header(&self, num: BlockNumber) -> ProviderResult<Option<SealedHeader>> {
        self.get_segment_provider_from_block(SnapshotSegment::Headers, num, None)?
            .sealed_header(num)
    }

    fn sealed_headers_while(
        &self,
        range: impl RangeBounds<BlockNumber>,
        predicate: impl FnMut(&SealedHeader) -> bool,
    ) -> ProviderResult<Vec<SealedHeader>> {
        self.fetch_range_with_predicate(
            SnapshotSegment::Headers,
            to_range(range),
            |cursor, number| {
                Ok(cursor
                    .get_two::<HeaderMask<Header, BlockHash>>(number.into())?
                    .map(|(header, hash)| header.seal(hash)))
            },
            predicate,
        )
    }
}

impl BlockHashReader for SnapshotProvider {
    fn block_hash(&self, num: u64) -> ProviderResult<Option<B256>> {
        self.get_segment_provider_from_block(SnapshotSegment::Headers, num, None)?.block_hash(num)
    }

    fn canonical_hashes_range(
        &self,
        start: BlockNumber,
        end: BlockNumber,
    ) -> ProviderResult<Vec<B256>> {
        self.fetch_range_with_predicate(
            SnapshotSegment::Headers,
            start..end,
            |cursor, number| cursor.get_one::<HeaderMask<BlockHash>>(number.into()),
            |_| true,
        )
    }
}

impl ReceiptProvider for SnapshotProvider {
    fn receipt(&self, num: TxNumber) -> ProviderResult<Option<Receipt>> {
        self.get_segment_provider_from_transaction(SnapshotSegment::Receipts, num, None)?
            .receipt(num)
    }

    fn receipt_by_hash(&self, hash: TxHash) -> ProviderResult<Option<Receipt>> {
        if let Some(num) = self.transaction_id(hash)? {
            return self.receipt(num)
        }
        Ok(None)
    }

    fn receipts_by_block(&self, _block: BlockHashOrNumber) -> ProviderResult<Option<Vec<Receipt>>> {
        unreachable!()
    }

    fn receipts_by_tx_range(
        &self,
        range: impl RangeBounds<TxNumber>,
    ) -> ProviderResult<Vec<Receipt>> {
        self.fetch_range_with_predicate(
            SnapshotSegment::Receipts,
            to_range(range),
            |cursor, number| cursor.get_one::<ReceiptMask<Receipt>>(number.into()),
            |_| true,
        )
    }
}

impl TransactionsProviderExt for SnapshotProvider {
    fn transaction_hashes_by_range(
        &self,
        tx_range: Range<TxNumber>,
    ) -> ProviderResult<Vec<(TxHash, TxNumber)>> {
        let tx_range_size = (tx_range.end - tx_range.start) as usize;

        // Transactions are different size, so chunks will not all take the same processing time. If
        // chunks are too big, there will be idle threads waiting for work. Choosing an
        // arbitrary smaller value to make sure it doesn't happen.
        let chunk_size = 100;

        let chunks = (tx_range.start..tx_range.end)
            .step_by(chunk_size)
            .map(|start| start..std::cmp::min(start + chunk_size as u64, tx_range.end))
            .collect::<Vec<Range<u64>>>();
        let mut channels = Vec::with_capacity(chunk_size);

        #[inline]
        fn calculate_hash(
            entry: (TxNumber, TransactionSignedNoHash),
            rlp_buf: &mut Vec<u8>,
        ) -> Result<(B256, TxNumber), Box<ProviderError>> {
            let (tx_id, tx) = entry;
            tx.transaction.encode_with_signature(&tx.signature, rlp_buf, false);
            Ok((keccak256(rlp_buf), tx_id))
        }

        for chunk_range in chunks {
            let (channel_tx, channel_rx) = mpsc::channel();
            channels.push(channel_rx);

            let manager = self.clone();

            // Spawn the task onto the global rayon pool
            // This task will send the results through the channel after it has calculated
            // the hash.
            rayon::spawn(move || {
                let mut rlp_buf = Vec::with_capacity(128);
                let _ = manager.fetch_range_with_predicate(
                    SnapshotSegment::Transactions,
                    chunk_range,
                    |cursor, number| {
                        Ok(cursor
                            .get_one::<TransactionMask<TransactionSignedNoHash>>(number.into())?
                            .map(|transaction| {
                                rlp_buf.clear();
                                let _ = channel_tx
                                    .send(calculate_hash((number, transaction), &mut rlp_buf));
                            }))
                    },
                    |_| true,
                );
            });
        }

        let mut tx_list = Vec::with_capacity(tx_range_size);

        // Iterate over channels and append the tx hashes unsorted
        for channel in channels {
            while let Ok(tx) = channel.recv() {
                let (tx_hash, tx_id) = tx.map_err(|boxed| *boxed)?;
                tx_list.push((tx_hash, tx_id));
            }
        }

        Ok(tx_list)
    }
}

impl TransactionsProvider for SnapshotProvider {
    fn transaction_id(&self, tx_hash: TxHash) -> ProviderResult<Option<TxNumber>> {
        self.find_snapshot(SnapshotSegment::Transactions, |jar_provider| {
            let mut cursor = jar_provider.cursor()?;
            if cursor
                .get_one::<TransactionMask<TransactionSignedNoHash>>((&tx_hash).into())?
                .and_then(|tx| (tx.hash() == tx_hash).then_some(tx))
                .is_some()
            {
                Ok(Some(cursor.number()))
            } else {
                Ok(None)
            }
        })
    }

    fn transaction_by_id(&self, num: TxNumber) -> ProviderResult<Option<TransactionSigned>> {
        self.get_segment_provider_from_transaction(SnapshotSegment::Transactions, num, None)?
            .transaction_by_id(num)
    }

    fn transaction_by_id_no_hash(
        &self,
        num: TxNumber,
    ) -> ProviderResult<Option<TransactionSignedNoHash>> {
        self.get_segment_provider_from_transaction(SnapshotSegment::Transactions, num, None)?
            .transaction_by_id_no_hash(num)
    }

    fn transaction_by_hash(&self, hash: TxHash) -> ProviderResult<Option<TransactionSigned>> {
        self.find_snapshot(SnapshotSegment::Transactions, |jar_provider| {
            Ok(jar_provider
                .cursor()?
                .get_one::<TransactionMask<TransactionSignedNoHash>>((&hash).into())?
                .map(|tx| tx.with_hash())
                .and_then(|tx| (tx.hash_ref() == &hash).then_some(tx)))
        })
    }

    fn transaction_by_hash_with_meta(
        &self,
        _hash: TxHash,
    ) -> ProviderResult<Option<(TransactionSigned, TransactionMeta)>> {
        // Required data not present in snapshots
        Err(ProviderError::UnsupportedProvider)
    }

    fn transaction_block(&self, _id: TxNumber) -> ProviderResult<Option<BlockNumber>> {
        // Required data not present in snapshots
        Err(ProviderError::UnsupportedProvider)
    }

    fn transactions_by_block(
        &self,
        _block_id: BlockHashOrNumber,
    ) -> ProviderResult<Option<Vec<TransactionSigned>>> {
        // Required data not present in snapshots
        Err(ProviderError::UnsupportedProvider)
    }

    fn transactions_by_block_range(
        &self,
        _range: impl RangeBounds<BlockNumber>,
    ) -> ProviderResult<Vec<Vec<TransactionSigned>>> {
        // Required data not present in snapshots
        Err(ProviderError::UnsupportedProvider)
    }

    fn senders_by_tx_range(
        &self,
        range: impl RangeBounds<TxNumber>,
    ) -> ProviderResult<Vec<Address>> {
        let txes = self.transactions_by_tx_range(range)?;
        TransactionSignedNoHash::recover_signers(&txes, txes.len())
            .ok_or(ProviderError::SenderRecoveryError)
    }

    fn transactions_by_tx_range(
        &self,
        range: impl RangeBounds<TxNumber>,
    ) -> ProviderResult<Vec<TransactionSignedNoHash>> {
        self.fetch_range_with_predicate(
            SnapshotSegment::Transactions,
            to_range(range),
            |cursor, number| {
                cursor.get_one::<TransactionMask<TransactionSignedNoHash>>(number.into())
            },
            |_| true,
        )
    }

    fn raw_transactions_by_tx_range(
        &self,
        range: impl RangeBounds<TxNumber>,
    ) -> ProviderResult<Vec<RawValue<TransactionSignedNoHash>>> {
        self.fetch_range_with_predicate(
            SnapshotSegment::Transactions,
            to_range(range),
            |cursor, number| {
                cursor.get(number.into(), <TransactionMask<TransactionSignedNoHash>>::MASK).map(
                    |result| {
                        result.map(|row| {
                            RawValue::<TransactionSignedNoHash>::from_vec(row[0].to_vec())
                        })
                    },
                )
            },
            |_| true,
        )
    }

    fn transaction_sender(&self, id: TxNumber) -> ProviderResult<Option<Address>> {
        Ok(self.transaction_by_id_no_hash(id)?.and_then(|tx| tx.recover_signer()))
    }
}

/* Cannot be successfully implemented but must exist for trait requirements */

impl BlockNumReader for SnapshotProvider {
    fn chain_info(&self) -> ProviderResult<ChainInfo> {
        // Required data not present in snapshots
        Err(ProviderError::UnsupportedProvider)
    }

    fn best_block_number(&self) -> ProviderResult<BlockNumber> {
        // Required data not present in snapshots
        Err(ProviderError::UnsupportedProvider)
    }

    fn last_block_number(&self) -> ProviderResult<BlockNumber> {
        // Required data not present in snapshots
        Err(ProviderError::UnsupportedProvider)
    }

    fn block_number(&self, _hash: B256) -> ProviderResult<Option<BlockNumber>> {
        // Required data not present in snapshots
        Err(ProviderError::UnsupportedProvider)
    }
}

impl BlockReader for SnapshotProvider {
    fn find_block_by_hash(
        &self,
        _hash: B256,
        _source: BlockSource,
    ) -> ProviderResult<Option<Block>> {
        // Required data not present in snapshots
        Err(ProviderError::UnsupportedProvider)
    }

    fn block(&self, _id: BlockHashOrNumber) -> ProviderResult<Option<Block>> {
        // Required data not present in snapshots
        Err(ProviderError::UnsupportedProvider)
    }

    fn pending_block(&self) -> ProviderResult<Option<SealedBlock>> {
        // Required data not present in snapshots
        Err(ProviderError::UnsupportedProvider)
    }

    fn pending_block_with_senders(&self) -> ProviderResult<Option<SealedBlockWithSenders>> {
        // Required data not present in snapshots
        Err(ProviderError::UnsupportedProvider)
    }

    fn pending_block_and_receipts(&self) -> ProviderResult<Option<(SealedBlock, Vec<Receipt>)>> {
        // Required data not present in snapshots
        Err(ProviderError::UnsupportedProvider)
    }

    fn ommers(&self, _id: BlockHashOrNumber) -> ProviderResult<Option<Vec<Header>>> {
        // Required data not present in snapshots
        Err(ProviderError::UnsupportedProvider)
    }

    fn block_body_indices(&self, _num: u64) -> ProviderResult<Option<StoredBlockBodyIndices>> {
        // Required data not present in snapshots
        Err(ProviderError::UnsupportedProvider)
    }

    fn block_with_senders(
        &self,
        _id: BlockHashOrNumber,
        _transaction_kind: TransactionVariant,
    ) -> ProviderResult<Option<BlockWithSenders>> {
        // Required data not present in snapshots
        Err(ProviderError::UnsupportedProvider)
    }

    fn block_range(&self, _range: RangeInclusive<BlockNumber>) -> ProviderResult<Vec<Block>> {
        // Required data not present in snapshots
        Err(ProviderError::UnsupportedProvider)
    }
}

impl WithdrawalsProvider for SnapshotProvider {
    fn withdrawals_by_block(
        &self,
        _id: BlockHashOrNumber,
        _timestamp: u64,
    ) -> ProviderResult<Option<Withdrawals>> {
        // Required data not present in snapshots
        Err(ProviderError::UnsupportedProvider)
    }

    fn latest_withdrawal(&self) -> ProviderResult<Option<Withdrawal>> {
        // Required data not present in snapshots
        Err(ProviderError::UnsupportedProvider)
    }
}

impl StatsReader for SnapshotProvider {
    fn count_entries<T: Table>(&self) -> ProviderResult<usize> {
        match T::NAME {
            tables::CanonicalHeaders::NAME | tables::Headers::NAME | tables::HeaderTD::NAME => {
                Ok(self
                    .get_highest_snapshot_block(SnapshotSegment::Headers)
                    .map(|block| block + 1)
                    .unwrap_or_default() as usize)
            }
            tables::Receipts::NAME => Ok(self
                .get_highest_snapshot_tx(SnapshotSegment::Receipts)
                .map(|receipts| receipts + 1)
                .unwrap_or_default() as usize),
            tables::Transactions::NAME => Ok(self
                .get_highest_snapshot_tx(SnapshotSegment::Transactions)
                .map(|txs| txs + 1)
                .unwrap_or_default() as usize),
            _ => Err(ProviderError::UnsupportedProvider),
        }
    }
}<|MERGE_RESOLUTION|>--- conflicted
+++ resolved
@@ -184,7 +184,6 @@
     pub fn remove_cached_provider(
         &self,
         segment: SnapshotSegment,
-<<<<<<< HEAD
         fixed_block_range_end: BlockNumber,
     ) {
         self.map.remove(&(fixed_block_range_end, segment));
@@ -202,13 +201,13 @@
         let jar = if let Some((_, jar)) = self.map.remove(&key) {
             jar.jar
         } else {
-            NippyJar::<SegmentHeader>::load(&self.path.join(segment.filename(&fixed_block_range)))
-                .map(|jar| {
-                    if self.load_filters {
-                        return jar.load_filters()
-                    }
-                    Ok(jar)
-                })??
+            let mut jar = NippyJar::<SegmentHeader>::load(
+                &self.path.join(segment.filename(&fixed_block_range)),
+            )?;
+            if self.load_filters {
+                jar.load_filters()?;
+            }
+            jar
         };
 
         jar.delete()?;
@@ -226,52 +225,24 @@
         fixed_block_range: &SegmentRangeInclusive,
     ) -> ProviderResult<SnapshotJarProvider<'_>> {
         let key = (fixed_block_range.end(), segment);
-        let result: ProviderResult<SnapshotJarProvider<'_>> =
-            if let Some(jar) = self.map.get(&key) {
-                Ok(jar.into())
-            } else {
-                let jar = NippyJar::load(&self.path.join(segment.filename(fixed_block_range)))
-                    .map(|jar| {
-                    if self.load_filters {
-                        return jar.load_filters()
-                    }
-                    Ok(jar)
-                })??;
-
-                match self.map.entry(key) {
-                    DashMapEntry::Occupied(_) => {}
-                    DashMapEntry::Vacant(entry) => {
-                        entry.insert(LoadedJar::new(jar)?);
-                    }
-                };
-
-                Ok(self.map.get(&key).expect("qed").into())
-            };
-
-        let mut provider = result?;
+
+        // Avoid using `entry` directly to avoid a write lock in the common case.
+        let mut provider: SnapshotJarProvider<'_> = if let Some(jar) = self.map.get(&key) {
+            jar.into()
+        } else {
+            let path = self.path.join(segment.filename(fixed_block_range));
+            let mut jar = NippyJar::load(&path)?;
+            if self.load_filters {
+                jar.load_filters()?;
+            }
+
+            self.map.entry(key).insert(LoadedJar::new(jar)?).downgrade().into()
+        };
+
         if let Some(metrics) = &self.metrics {
             provider = provider.with_metrics(metrics.clone());
         }
         Ok(provider)
-=======
-        block_range: &RangeInclusive<u64>,
-        tx_range: &RangeInclusive<u64>,
-    ) -> ProviderResult<SnapshotJarProvider<'_>> {
-        let key = (*block_range.end(), segment);
-        let entry = match self.map.entry(key) {
-            dashmap::mapref::entry::Entry::Occupied(entry) => entry.into_ref(),
-            dashmap::mapref::entry::Entry::Vacant(entry) => {
-                let path = self.path.join(segment.filename(block_range, tx_range));
-                let mut jar = NippyJar::load(&path)?;
-                if self.load_filters {
-                    jar.load_filters()?;
-                }
-                let loaded_jar = LoadedJar::new(jar)?;
-                entry.insert(loaded_jar)
-            }
-        };
-        Ok(entry.downgrade().into())
->>>>>>> 9ca813ae
     }
 
     /// Gets a snapshot segment's block range from the provider inner block
