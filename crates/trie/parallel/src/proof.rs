use crate::{
    metrics::ParallelTrieMetrics,
    proof_task::{ProofTaskKind, ProofTaskManagerHandle, StorageProofInput},
    root::ParallelStateRootError,
    stats::ParallelTrieTracker,
    StorageRootTargets,
};
use alloy_primitives::{
    map::{B256Map, B256Set, HashMap},
    B256,
};
use alloy_rlp::{BufMut, Encodable};
use itertools::Itertools;
use reth_execution_errors::StorageRootError;
use reth_provider::{
    providers::ConsistentDbView, BlockReader, DBProvider, DatabaseProviderFactory, FactoryTx,
    ProviderError, StateCommitmentProvider,
};
use reth_storage_errors::db::DatabaseError;
use reth_trie::{
    hashed_cursor::{HashedCursorFactory, HashedPostStateCursorFactory},
    metrics::TrieType,
    node_iter::{TrieElement, TrieNodeIter},
    prefix_set::{PrefixSet, PrefixSetMut, TriePrefixSetsMut},
    proof::StorageProof,
    trie_cursor::{InMemoryTrieCursorFactory, TrieCursorFactory},
    updates::TrieUpdatesSorted,
    walker::TrieWalker,
    HashBuilder, HashedPostStateSorted, MultiProof, MultiProofTargets, Nibbles, StorageMultiProof,
    TRIE_ACCOUNT_RLP_MAX_SIZE,
};
use reth_trie_common::proof::ProofRetainer;
use reth_trie_db::{DatabaseHashedCursorFactory, DatabaseTrieCursorFactory};
<<<<<<< HEAD
use std::sync::{mpsc::Sender, Arc};
use tracing::{debug, trace};
=======
use std::sync::{mpsc::Receiver, Arc};
use tracing::debug;
>>>>>>> e36d0d65

/// Parallel proof calculator.
///
/// This can collect proof for many targets in parallel, spawning a task for each hashed address
/// that has proof targets.
#[derive(Debug)]
pub struct ParallelProof<Factory: DatabaseProviderFactory> {
    /// Consistent view of the database.
    view: ConsistentDbView<Factory>,
    /// The sorted collection of cached in-memory intermediate trie nodes that
    /// can be reused for computation.
    pub nodes_sorted: Arc<TrieUpdatesSorted>,
    /// The sorted in-memory overlay hashed state.
    pub state_sorted: Arc<HashedPostStateSorted>,
    /// The collection of prefix sets for the computation. Since the prefix sets _always_
    /// invalidate the in-memory nodes, not all keys from `state_sorted` might be present here,
    /// if we have cached nodes for them.
    pub prefix_sets: Arc<TriePrefixSetsMut>,
    /// Flag indicating whether to include branch node masks in the proof.
    collect_branch_node_masks: bool,
    /// Handle to the storage proof task.
    storage_proof_task_handle: ProofTaskManagerHandle<FactoryTx<Factory>>,
    #[cfg(feature = "metrics")]
    metrics: ParallelTrieMetrics,
}

impl<Factory: DatabaseProviderFactory> ParallelProof<Factory> {
    /// Create new state proof generator.
    pub fn new(
        view: ConsistentDbView<Factory>,
        nodes_sorted: Arc<TrieUpdatesSorted>,
        state_sorted: Arc<HashedPostStateSorted>,
        prefix_sets: Arc<TriePrefixSetsMut>,
        storage_proof_task_handle: ProofTaskManagerHandle<FactoryTx<Factory>>,
    ) -> Self {
        Self {
            view,
            nodes_sorted,
            state_sorted,
            prefix_sets,
            collect_branch_node_masks: false,
            storage_proof_task_handle,
            #[cfg(feature = "metrics")]
            metrics: ParallelTrieMetrics::new_with_labels(&[("type", "proof")]),
        }
    }

    /// Set the flag indicating whether to include branch node masks in the proof.
    pub const fn with_branch_node_masks(mut self, branch_node_masks: bool) -> Self {
        self.collect_branch_node_masks = branch_node_masks;
        self
    }
}

impl<Factory> ParallelProof<Factory>
where
    Factory:
        DatabaseProviderFactory<Provider: BlockReader> + StateCommitmentProvider + Clone + 'static,
{
    /// Spawns a storage proof on the storage proof task and returns a receiver for the result.
    fn spawn_storage_proof(
        &self,
        hashed_address: B256,
        prefix_set: PrefixSet,
        target_slots: B256Set,
    ) -> Receiver<Result<StorageMultiProof, ParallelStateRootError>> {
        let input = StorageProofInput::new(
            hashed_address,
            prefix_set,
            target_slots,
            self.collect_branch_node_masks,
        );

        let (sender, receiver) = std::sync::mpsc::channel();
        let _ =
            self.storage_proof_task_handle.queue_task(ProofTaskKind::StorageProof(input, sender));
        receiver
    }

    /// Generate a storage multiproof according to the specified targets and hashed address.
    pub fn storage_proof(
        self,
        hashed_address: B256,
        target_slots: B256Set,
    ) -> Result<StorageMultiProof, ParallelStateRootError> {
        let total_targets = target_slots.len();
        let prefix_set = PrefixSetMut::from(target_slots.iter().map(Nibbles::unpack));
        let prefix_set = prefix_set.freeze();

        debug!(
            target: "trie::parallel_proof",
            total_targets,
            ?hashed_address,
            "Starting storage proof generation"
        );

        let receiver = self.spawn_storage_proof(hashed_address, prefix_set, target_slots);
        let proof_result = receiver.recv().map_err(|_| {
            ParallelStateRootError::StorageRoot(StorageRootError::Database(DatabaseError::Other(
                format!("channel closed for {hashed_address}"),
            )))
        })?;

        debug!(
            target: "trie::parallel_proof",
            total_targets,
            ?hashed_address,
            "Storage proof generation completed"
        );

        proof_result
    }

    /// Generate a state multiproof according to specified targets.
    pub fn multiproof(
        self,
        targets: MultiProofTargets,
    ) -> Result<MultiProof, ParallelStateRootError> {
        let mut tracker = ParallelTrieTracker::default();

        // Extend prefix sets with targets
        let mut prefix_sets = (*self.prefix_sets).clone();
        prefix_sets.extend(TriePrefixSetsMut {
            account_prefix_set: PrefixSetMut::from(targets.keys().copied().map(Nibbles::unpack)),
            storage_prefix_sets: targets
                .iter()
                .filter(|&(_hashed_address, slots)| !slots.is_empty())
                .map(|(hashed_address, slots)| {
                    (*hashed_address, PrefixSetMut::from(slots.iter().map(Nibbles::unpack)))
                })
                .collect(),
            destroyed_accounts: Default::default(),
        });
        let prefix_sets = prefix_sets.freeze();

        let storage_root_targets = StorageRootTargets::new(
            prefix_sets.account_prefix_set.iter().map(|nibbles| B256::from_slice(&nibbles.pack())),
            prefix_sets.storage_prefix_sets.clone(),
        );
        let storage_root_targets_len = storage_root_targets.len();

        debug!(
            target: "trie::parallel_proof",
            total_targets = storage_root_targets_len,
            "Starting parallel proof generation"
        );

        // Pre-calculate storage roots for accounts which were changed.
        tracker.set_precomputed_storage_roots(storage_root_targets_len as u64);

        // stores the receiver for the storage proof outcome for the hashed addresses
        // this way we can lazily await the outcome when we iterate over the map
        let mut storage_proofs =
            B256Map::with_capacity_and_hasher(storage_root_targets.len(), Default::default());

        for (hashed_address, prefix_set) in
            storage_root_targets.into_iter().sorted_unstable_by_key(|(address, _)| *address)
        {
            let target_slots = targets.get(&hashed_address).cloned().unwrap_or_default();
            let receiver = self.spawn_storage_proof(hashed_address, prefix_set, target_slots);

            // store the receiver for that result with the hashed address so we can await this in
            // place when we iterate over the trie
            storage_proofs.insert(hashed_address, receiver);
        }
        trace!(target: "trie::parallel_proof", keys = ?storage_proofs.keys(), "Starting storage proof computation");

        let provider_ro = self.view.provider_ro()?;
        let trie_cursor_factory = InMemoryTrieCursorFactory::new(
            DatabaseTrieCursorFactory::new(provider_ro.tx_ref()),
            &self.nodes_sorted,
        );
        let hashed_cursor_factory = HashedPostStateCursorFactory::new(
            DatabaseHashedCursorFactory::new(provider_ro.tx_ref()),
            &self.state_sorted,
        );

        // Create the walker.
        let walker = TrieWalker::new(
            trie_cursor_factory.account_trie_cursor().map_err(ProviderError::Database)?,
            prefix_sets.account_prefix_set,
        )
        .with_deletions_retained(true);

        // Create a hash builder to rebuild the root node since it is not available in the database.
        let retainer: ProofRetainer = targets.keys().map(Nibbles::unpack).collect();
        let mut hash_builder = HashBuilder::default()
            .with_proof_retainer(retainer)
            .with_updates(self.collect_branch_node_masks);

        // Initialize all storage multiproofs as empty.
        // Storage multiproofs for non empty tries will be overwritten if necessary.
        let mut storages: B256Map<_> =
            targets.keys().map(|key| (*key, StorageMultiProof::empty())).collect();
        let mut account_rlp = Vec::with_capacity(TRIE_ACCOUNT_RLP_MAX_SIZE);
        let mut account_node_iter = TrieNodeIter::new(
            walker,
            hashed_cursor_factory.hashed_account_cursor().map_err(ProviderError::Database)?,
            TrieType::State,
        );
        while let Some(account_node) =
            account_node_iter.try_next().map_err(ProviderError::Database)?
        {
            match account_node {
                TrieElement::Branch(node) => {
                    hash_builder.add_branch(node.key, node.value, node.children_are_in_trie);
                }
                TrieElement::Leaf(hashed_address, account) => {
                    let storage_multiproof = match storage_proofs.remove(&hashed_address) {
                        Some(rx) => {
                            trace!(target: "trie::parallel_proof", ?hashed_address, "Found storage proof, waiting for it");
                            rx.recv().map_err(|_| {
                                ParallelStateRootError::StorageRoot(StorageRootError::Database(
                                    DatabaseError::Other(format!(
                                        "channel closed for {hashed_address}"
                                    )),
                                ))
                            })??
                        }
                        // Since we do not store all intermediate nodes in the database, there might
                        // be a possibility of re-adding a non-modified leaf to the hash builder.
                        None => {
                            trace!(
                                target: "trie::parallel_proof",
                                ?hashed_address,
                                ?targets,
                                "Missing leaf, computing storage proof"
                            );
                            tracker.inc_missed_leaves();
                            StorageProof::new_hashed(
                                trie_cursor_factory.clone(),
                                hashed_cursor_factory.clone(),
                                hashed_address,
                            )
                            .with_prefix_set_mut(Default::default())
                            .storage_multiproof(
                                targets.get(&hashed_address).cloned().unwrap_or_default(),
                            )
                            .map_err(|e| {
                                ParallelStateRootError::StorageRoot(StorageRootError::Database(
                                    DatabaseError::Other(e.to_string()),
                                ))
                            })?
                        }
                    };

                    // Encode account
                    account_rlp.clear();
                    let account = account.into_trie_account(storage_multiproof.root);
                    account.encode(&mut account_rlp as &mut dyn BufMut);

                    hash_builder.add_leaf(Nibbles::unpack(hashed_address), &account_rlp);

                    // We might be adding leaves that are not necessarily our proof targets.
                    if targets.contains_key(&hashed_address) {
                        storages.insert(hashed_address, storage_multiproof);
                    }
                }
            }
        }
        let _ = hash_builder.root();

        let stats = tracker.finish();
        #[cfg(feature = "metrics")]
        self.metrics.record(stats);

        let account_subtree = hash_builder.take_proof_nodes();
        let (branch_node_hash_masks, branch_node_tree_masks) = if self.collect_branch_node_masks {
            let updated_branch_nodes = hash_builder.updated_branch_nodes.unwrap_or_default();
            (
                updated_branch_nodes
                    .iter()
                    .map(|(path, node)| (path.clone(), node.hash_mask))
                    .collect(),
                updated_branch_nodes
                    .into_iter()
                    .map(|(path, node)| (path, node.tree_mask))
                    .collect(),
            )
        } else {
            (HashMap::default(), HashMap::default())
        };

        debug!(
            target: "trie::parallel_proof",
            total_targets = storage_root_targets_len,
            duration = ?stats.duration(),
            branches_added = stats.branches_added(),
            leaves_added = stats.leaves_added(),
            missed_leaves = stats.missed_leaves(),
            precomputed_storage_roots = stats.precomputed_storage_roots(),
            "Calculated proof"
        );

        Ok(MultiProof { account_subtree, branch_node_hash_masks, branch_node_tree_masks, storages })
    }
}

#[cfg(test)]
mod tests {
    use super::*;
    use crate::proof_task::{ProofTaskCtx, ProofTaskManager};
    use alloy_primitives::{
        keccak256,
        map::{B256Set, DefaultHashBuilder},
        Address, U256,
    };
    use rand::Rng;
    use reth_primitives_traits::{Account, StorageEntry};
    use reth_provider::{test_utils::create_test_provider_factory, HashingWriter};
    use reth_trie::proof::Proof;
    use tokio::runtime::Runtime;

    #[test]
    fn random_parallel_proof() {
        let factory = create_test_provider_factory();
        let consistent_view = ConsistentDbView::new(factory.clone(), None);

        let mut rng = rand::thread_rng();
        let state = (0..100)
            .map(|_| {
                let address = Address::random();
                let account =
                    Account { balance: U256::from(rng.gen::<u64>()), ..Default::default() };
                let mut storage = HashMap::<B256, U256, DefaultHashBuilder>::default();
                let has_storage = rng.gen_bool(0.7);
                if has_storage {
                    for _ in 0..100 {
                        storage.insert(
                            B256::from(U256::from(rng.gen::<u64>())),
                            U256::from(rng.gen::<u64>()),
                        );
                    }
                }
                (address, (account, storage))
            })
            .collect::<HashMap<_, _, DefaultHashBuilder>>();

        {
            let provider_rw = factory.provider_rw().unwrap();
            provider_rw
                .insert_account_for_hashing(
                    state.iter().map(|(address, (account, _))| (*address, Some(*account))),
                )
                .unwrap();
            provider_rw
                .insert_storage_for_hashing(state.iter().map(|(address, (_, storage))| {
                    (
                        *address,
                        storage
                            .iter()
                            .map(|(slot, value)| StorageEntry { key: *slot, value: *value }),
                    )
                }))
                .unwrap();
            provider_rw.commit().unwrap();
        }

        let mut targets = MultiProofTargets::default();
        for (address, (_, storage)) in state.iter().take(10) {
            let hashed_address = keccak256(*address);
            let mut target_slots = B256Set::default();

            for (slot, _) in storage.iter().take(5) {
                target_slots.insert(*slot);
            }

            if !target_slots.is_empty() {
                targets.insert(hashed_address, target_slots);
            }
        }

        let provider_rw = factory.provider_rw().unwrap();
        let trie_cursor_factory = DatabaseTrieCursorFactory::new(provider_rw.tx_ref());
        let hashed_cursor_factory = DatabaseHashedCursorFactory::new(provider_rw.tx_ref());

        let rt = Runtime::new().unwrap();

        let task_ctx =
            ProofTaskCtx::new(Default::default(), Default::default(), Default::default());
        let proof_task =
            ProofTaskManager::new(rt.handle().clone(), consistent_view.clone(), task_ctx, 1);
        let proof_task_handle = proof_task.handle();

        // keep the join handle around to make sure it does not return any errors
        // after we compute the state root
        let join_handle = rt.spawn_blocking(move || proof_task.run());

        let parallel_result = ParallelProof::new(
            consistent_view,
            Default::default(),
            Default::default(),
            Default::default(),
            proof_task_handle.clone(),
        )
        .multiproof(targets.clone())
        .unwrap();

        let sequential_result =
            Proof::new(trie_cursor_factory, hashed_cursor_factory).multiproof(targets).unwrap();

        // to help narrow down what is wrong - first compare account subtries
        assert_eq!(parallel_result.account_subtree, sequential_result.account_subtree);

        // then compare length of all storage subtries
        assert_eq!(parallel_result.storages.len(), sequential_result.storages.len());

        // then compare each storage subtrie
        for (hashed_address, storage_proof) in &parallel_result.storages {
            let sequential_storage_proof = sequential_result.storages.get(hashed_address).unwrap();
            assert_eq!(storage_proof, sequential_storage_proof);
        }

        // then compare the entire thing for any mask differences
        assert_eq!(parallel_result, sequential_result);

        // drop the handle to terminate the task and then block on the proof task handle to make
        // sure it does not return any errors
        drop(proof_task_handle);
        rt.block_on(join_handle).unwrap().expect("The proof task should not return an error");
    }
}<|MERGE_RESOLUTION|>--- conflicted
+++ resolved
@@ -31,13 +31,11 @@
 };
 use reth_trie_common::proof::ProofRetainer;
 use reth_trie_db::{DatabaseHashedCursorFactory, DatabaseTrieCursorFactory};
-<<<<<<< HEAD
-use std::sync::{mpsc::Sender, Arc};
+use std::sync::{
+    mpsc::{Receiver, Sender},
+    Arc,
+};
 use tracing::{debug, trace};
-=======
-use std::sync::{mpsc::Receiver, Arc};
-use tracing::debug;
->>>>>>> e36d0d65
 
 /// Parallel proof calculator.
 ///
