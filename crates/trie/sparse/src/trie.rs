--- conflicted
+++ resolved
@@ -2770,16 +2770,9 @@
             Default::default(),
             [Nibbles::default()],
         );
-<<<<<<< HEAD
-        let mut sparse = RevealedSparseTrie::default().with_updates(true);
-        let provider = DefaultBlindedProvider;
-        sparse.update_leaf(key1(), value_encoded(), &provider).unwrap();
-        sparse.update_leaf(key2(), value_encoded(), &provider).unwrap();
-=======
         let mut sparse = RevealedSparseTrie::default();
         sparse.update_leaf(key1(), value_encoded()).unwrap();
         sparse.update_leaf(key2(), value_encoded()).unwrap();
->>>>>>> e36d0d65
         let sparse_root = sparse.root();
         let sparse_updates = sparse.take_updates();
 
